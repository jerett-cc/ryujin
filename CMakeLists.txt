--- conflicted
+++ resolved
@@ -60,17 +60,12 @@
 
 FIND_PATH(BRAID_INCLUDE_DIR
   NAMES braid.h
-<<<<<<< HEAD
   HINTS $ENV{BRAID_DIR} ${BRAID_DIR}
-=======
-  HINTS ${BRAID_DIR}
->>>>>>> b645b42f
   PATH_SUFFIXES include
   )
 
 FIND_LIBRARY(BRAID_LIBRARY
   NAMES libbraid.a
-<<<<<<< HEAD
   HINTS $ENV{BRAID_DIR} ${BRAID_DIR}
   PATH_SUFFIXES lib64 lib
   )
@@ -82,19 +77,6 @@
 MESSAGE(STATUS "Braid include directory: ${BRAID_INCLUDE_DIR}")
 MESSAGE(STATUS "Braid library:           ${BRAID_LIBRARY}")
 MESSAGE(STATUS "Dealii library: 	 ${DEAL_II_DIR}")# this produces no string for deal.ii.dir
-=======
-  HINTS ${BRAID_DIR}
-  PATH_SUFFIXES lib64 lib
-  )
-
-if(NOT BRAID_LIBRARY)
-  message(FATAL_ERROR "Braid not found at ${BRAID_DIR}, this project depends XBraid.")
-endif()
-
-MESSAGE(STATUS "Braid include directory: ${BRAID_INCLUDE_DIR}")
-MESSAGE(STATUS "Braid library:           ${BRAID_LIBRARY}")
-MESSAGE(STATUS "Dealii library: 	 ${DEAL_II_DIR}")
->>>>>>> b645b42f
 # Include the braid paths and libraries
 INCLUDE_DIRECTORIES(${BRAID_INCLUDE_DIR})
 
@@ -222,6 +204,9 @@
 #append braid
 list(APPEND EXTERNAL_TARGETS ${BRAID_LIBRARY})
 
+#append braid
+list(APPEND EXTERNAL_TARGETS ${BRAID_LIBRARY})
+
 #
 # Set up the rest:
 #
@@ -229,6 +214,7 @@
 include(GNUInstallDirs)
 
 add_subdirectory(source)
+
 
 
 install(FILES COPYING.md README.md
