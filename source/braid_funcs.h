--- conflicted
+++ resolved
@@ -228,36 +228,6 @@
       initialized = true;//now the user can access data in app. TODO: implement a check for getter functions.
     }
 
-<<<<<<< HEAD
-    /// This function takes a level and a time start point and tells you which brick you are on as an integer on this level.
-    /// How is the performance of this algorithm? Should we precompute ans store with a faster data structure like a hash?
-    /// TODO: remove this, it is broken and does not work.
-    unsigned int level_brick(const unsigned int level, const Number t_start)
-    {
-      //determine number of slabs on this level
-      unsigned int n_slabs = static_cast<unsigned int>(num_time/std::pow(cfactor,level));//is static cast right?
-    //   assert("Figure out how to test that the division above makes sense.",
-    //      dealii::ExcMessage("In level_brick(), " + std::to_string(num_time) 
-    //                         + "/" + std::to_string(cfactor) + "^" + std::to_string(level) 
-    //                         + " is not an unsigned int."));
-      Number delta_t = (global_tstop - global_tstart)/static_cast<Number>(n_slabs);
-      //Asserts that our delta t is not smaller than our criterion below.
-    //   dealii::Assert(delta_t > 1e-6, dealii::ExcMessage("In level_brick(), delta_t=" + std::to_string(delta_t) 
-    //                         + " is smaller than the criterion to test the start of a brick which is " +std::to_string(1e-6)));
-      for(unsigned int i = 0; i < n_slabs; i++)
-      {
-        if(std::abs( delta_t * static_cast<Number>(i)-t_start) < 1e-6)//FIXME: in principle, we do not know that we should check 1e-6 away, since brick size could be smaller than this.
-        {
-          return i;
-        } else {
-          //how should this exit if the brick does not exist?
-          return 0;
-        }
-      }
-    }
-
-=======
->>>>>>> ea1aa44c
   private:
 
     //prepares all created objects at each level
@@ -670,7 +640,6 @@
       + "total step call number " +std::to_string(num_step_calls) << std::endl;
   }
 
-<<<<<<< HEAD
   std::string fname = "step" + std::to_string(num_step_calls)+ "_cycle" + std::to_string(app->n_cycles)+ "_level_" + std::to_string(level)
       +"_interval_[" +std::to_string(tstart)+ "_"+std::to_string(tstop)+ "]";
 #ifdef CHECK_BOUNDS
@@ -681,9 +650,6 @@
   //use a macro to get rid of some unused variables to avoid -Wall messages
   UNUSED(ustop);
   UNUSED(fstop);
-=======
-  std::string fname = std::to_string(num_step_calls) + "IcOnLevel_" + std::to_string(level)+ "on_interval_[" +std::to_string(tstart)+ "_"+std::to_string(tstop)+ "]";
->>>>>>> ea1aa44c
 
   //translate the fine level u coming in to the coarse level
   //this uses a function from DEALII interpolate to different mesh
@@ -707,7 +673,6 @@
     ryujin::Checkpointing::write_checkpoint(
             *(app->levels[level]->offline_data), fname, u_to_step.U, tstart, num_step_calls, app->comm_x);
   //step the function on this level
-<<<<<<< HEAD
   app->time_loops[level]->change_base_name(fname);
   app->time_loops[level]->run_with_initial_data(u_to_step.U, tstop, tstart, false/*print every step of this simulation*/);
 
@@ -736,22 +701,6 @@
   std::string fname_post = "FcOnLevel_" + std::to_string(level)+ "on_interval_[" +std::to_string(tstart)+ "_"+std::to_string(tstop)+ "]";
   if(app->print_solution)
     print_solution(u->U, app, tstop, 0/*level, always needs to be zero, to be fixed*/, fname_post, false, app->n_cycles);
-=======
-  if(std::abs(tstart - 1.25) < 1e-6 && level==1){//for debugging TODO remove?
-    std::cout << "level: " << level << " at t_start: " << tstart << " is printing every step.";
-    app->time_loops[level]->run_with_initial_data(u_to_step.U, tstop, tstart, true/*print every step of this simulation*/);
-  } else {
-    app->time_loops[level]->run_with_initial_data(u_to_step.U, tstop, tstart, false/*print every step of this simulation*/);
-  }
-
-  // std::string fname_post = std::to_string(num_step_calls) + "COARSEFcOnLevel_" + std::to_string(level)+ "on_interval_[" +std::to_string(tstart)+ "_"+std::to_string(tstop)+ "]";
-  // print_solution(u->U, app, tstop/*this is a big problem, not knowing what time we are summing at*/, level/*level, always needs to be zero, to be fixed*/, fname_post, false, app->n_cycles);
-  //interpolate this back to the fine level
-  interpolate_between_levels(*u,0,u_to_step,level, app);
-
-  std::string fname_post = std::to_string(num_step_calls) + "FINEFcOnLevel_" + std::to_string(level)+ "on_interval_[" +std::to_string(tstart)+ "_"+std::to_string(tstop)+ "]";
-  print_solution(u->U, app, tstop/*this is a big problem, not knowing what time we are summing at*/, 0/*level, always needs to be zero, to be fixed*/, fname_post, false, app->n_cycles);
->>>>>>> ea1aa44c
 
   num_step_calls++;
   //done.
