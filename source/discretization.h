//
// SPDX-License-Identifier: Apache-2.0 WITH LLVM-exception
// Copyright (C) 2020 - 2024 by the ryujin authors
//

#pragma once

#include <compile_time_options.h>

#include "convenience_macros.h"
#include "geometry.h"
#include "patterns_conversion.h"

#include <deal.II/base/parameter_acceptor.h>
#include <deal.II/base/quadrature.h>
#include <deal.II/distributed/shared_tria.h>
#include <deal.II/distributed/tria.h>
#include <deal.II/fe/fe.h>
#include <deal.II/fe/mapping.h>

#include <memory>
#include <set>

namespace ryujin
{
  /**
   * An enum of type dealii::types::boundary_id that provides an mnemonic
   * for prescribing different boundary conditions on faces.
   *
   * @note In deal.II boundary ids are prescribed on faces. However, in our
   * stencil-based method we need such an information for individual
   * boundary degrees of freedom. Thus, the face boundary indicator has to
   * be translated to individual degrees of freedom which happens in
   * OfflineData::prepare() when constructing the
   * OfflineData::boundary_map_ object.
   *
   * @note OfflineData::boundary_map_ is a std::multimap that stores all
   * encountered boundary conditions for an individual degree of freedom.
   * The individual algebraic constraint is applied in no particular order.
   * It is thus important to ensure that neighboring boundary conditions,
   * are compatible. For example, inflow conditions prescribed via a
   * Boundary::dirichlet face neighboring a Boundary::no_slip face have to
   * ensure that they prescribe a state compatible with the no slip
   * condition, etc.
   *
   * @ingroup Mesh
   */
  enum Boundary : dealii::types::boundary_id {
    /**
     * The "do nothing" outflow boundary condition: no special treatment of
     * the boundary degree of freedom. For stability reasons it is
     * important to ensure that this boundary id is only prescribed on
     * degrees of freedom with a velocity vector pointing outward of the
     * computational domain <b>and</b> coming from the interior of the
     * domain.
     */
    do_nothing = 0,

    /**
     * Prescribe periodic boundary conditions by identifying opposing
     * degrees of freedom. This currently requires a mesh with "standard
     * orientation".
     */
    periodic = 1,

    /**
     * On (free) slip boundary degrees of freedom we enforce a vanishing
     * normal component of the momentum in the Euler module. This is done
     * by explicitly removing the normal component of the momentum for the
     * degree of freedom at the end of TimeStep::euler_step(). In the
     * dissipation module \f$v\cdot n\f$ is enforced strongly which leads
     * to a natural boundary condition on the symmetric stress tensor:
     * \f$\tau\cdot\mathbb{S}(v)\cdot\vec n\f$.
     */
    slip = 2,

    /**
     * On no-slip boundary degrees of freedom we enforce a vanishing normal
     * component of the momentum in the Euler module. This is done by
     * explicitly removing the normal component of the momentum for the
     * degree of freedom at the end of TimeStep::euler_step(). In the
     * dissipation module a vanishing velocity \f$v=0\f$ is enforced
     * strongly.
     */
    no_slip = 3,

    /**
     * On degrees of freedom marked as Dirichlet boundary we reset the
     * state of the degree of freedom to the value of
     * InitialData::initial_state(). Such Dirichlet conditions can only be
     * meaningfully enforced as inflow conditions, i.e., the velocity
     * vector associated with a Dirichlet boundary degree of freedom has to
     * point into the computational domain, and no "backward traveling"
     * shock front or other flow feature must reach a Dirichlet boundary
     * degree of freedom during the computation.
     */
    dirichlet = 4,

    /**
     * On degrees of freedom marked as a "dynamic" Dirichlet boundary we
     * reset the state of the degree of freedom to the value of
     * InitialData::initial_state() if the state of the degree of freedom
     * is inflow. Otherwise we do nothing.
     */
    dynamic = 5,

    /**
<<<<<<< HEAD
     * For the Shallow Water Equations: On degrees of freedom marked as
     * "dirichlet momentum" boundary, we reset only the momentum of the degree
     * of freedom to the value of InitialData::initial_state(). Such conditions
     * are used in many steady state problems with inflow conditions.
     */
    dirichlet_momentum = 6,

    /**
=======
>>>>>>> b645b42f
     * On degrees of freedom marked as object, we enforce the same condition as
     * the slip, but now we will be able to explicitly specify when we are on
     * the surface of the object in question, so we can do analyses there.
     */
<<<<<<< HEAD
    object = 7
=======
    object = 6,
>>>>>>> b645b42f
  };
} // namespace ryujin

#ifndef DOXYGEN
DECLARE_ENUM(ryujin::Boundary,
             LIST({ryujin::Boundary::do_nothing, "do_nothing"},
                  {ryujin::Boundary::periodic, "periodic"},
                  {ryujin::Boundary::slip, "slip"},
                  {ryujin::Boundary::no_slip, "no_slip"},
                  {ryujin::Boundary::dirichlet, "dirichlet"},
                  {ryujin::Boundary::dynamic, "dynamic"},
<<<<<<< HEAD
                  {ryujin::Boundary::dirichlet_momentum,
                   "dirichlet momentum"},
                  {ryujin::Boundary::object, "object"}));
=======
                  {ryujin::Boundary::object, "object"}));//TODO: rename this??
>>>>>>> b645b42f
#endif

namespace ryujin
{
  namespace
  {
    template <int dim>
    struct Proxy {
      using Triangulation = dealii::parallel::distributed::Triangulation<dim>;
    };

    template <>
    struct Proxy<1> {
      using Triangulation = dealii::parallel::shared::Triangulation<1>;
    };

  } // namespace

#ifndef DOXYGEN
  /* forward declaration */
  template <int dim>
  class Discretization;
#endif

  /**
   * A templated constexpr boolean that is true if we use a parallel
   * distributed triangulation (for the specified dimension).
   */
  template <int dim>
  constexpr bool have_distributed_triangulation =
      std::is_same<typename Discretization<dim>::Triangulation,
                   dealii::parallel::distributed::Triangulation<dim>>::value;


  /**
   * This class is as a container for data related to the discretization,
   * this includes the triangulation, finite element, mapping, and
   * quadrature. After prepare() is called, the getter functions
   * Discretization::triangulation(), Discretization::finite_element(),
   * Discretization::mapping(), and Discretization::quadrature() return
   * valid const references to the mentioned objects.
   *
   * The class uses dealii::ParameterAcceptor to handle a multitude of
   * parameters to control the creation of meshes for a variety of
   * benchmark configurations and to read in meshes in one of the formats
   * supported by the deal.II library.
   *
   * @ingroup Mesh
   */
  template <int dim>
  class Discretization : public dealii::ParameterAcceptor
  {
  public:
    /**
     * A type alias denoting the Triangulation we are using:
     *
     * In one spatial dimensions we use a
     * dealii::parallel::shared::Triangulation and for two and three
     * dimensions a dealii::parallel::distributed::Triangulation.
     */
    using Triangulation = typename Proxy<dim>::Triangulation;

    static_assert(dim == 1 || have_distributed_triangulation<dim>);

    /**
     * Constructor.
     */
    Discretization(const MPI_Comm &mpi_communicator,
                   const std::string &subsection = "/Discretization");

    /**
     * Constructor where user specifies the refinement.
     */
    Discretization(const MPI_Comm &mpi_communicator,
                   const unsigned int refinement,
                   const std::string &subsection = "/Discretization");

    /**
     * Create the triangulation and set up the finite element, mapping and
     * quadrature objects.
     */
    void prepare();

    /**
     * @name Discretization compile time options
     */
    //@{

    static constexpr unsigned int order_finite_element = ORDER_FINITE_ELEMENT;
    static constexpr unsigned int order_mapping = ORDER_MAPPING;
    static constexpr unsigned int order_quadrature = ORDER_QUADRATURE;

    //@}
    /**
     * @name
     */
    //@{

  protected:
    const MPI_Comm &mpi_communicator_;

    std::unique_ptr<Triangulation> triangulation_;
    std::unique_ptr<const dealii::Mapping<dim>> mapping_;
    std::unique_ptr<const dealii::FiniteElement<dim>> finite_element_;
    std::unique_ptr<const dealii::Quadrature<dim>> quadrature_;
    std::unique_ptr<const dealii::Quadrature<1>> quadrature_1d_;

  public:
    /**
     * Return a mutable reference to the refinement variable.
     */
    ACCESSOR(refinement)

    /**
     * Return a mutable reference to the triangulation.
     */
    ACCESSOR(triangulation)

    /**
     * Return a read-only const reference to the triangulation.
     */
    ACCESSOR_READ_ONLY(triangulation)

    /**
     * Return a read-only const reference to the mapping.
     */
    ACCESSOR_READ_ONLY(mapping)

    /**
     * Return a read-only const reference to the finite element.
     */
    ACCESSOR_READ_ONLY(finite_element)

    /**
     * Return a read-only const reference to the quadrature rule.
     */
    ACCESSOR_READ_ONLY(quadrature)

    /**
     * Return a read-only const reference to the 1D quadrature rule.
     */
    ACCESSOR_READ_ONLY(quadrature_1d)

  private:
    //@}
    /**
     * @name Run time options
     */
    //@{

    std::string geometry_;

    double mesh_distortion_;

    unsigned int refinement_;

    bool repartitioning_;

    //@}
    /**
     * @name Internal data:
     */
    //@{

    std::set<std::unique_ptr<Geometry<dim>>> geometry_list_;

    //@}
  };
} /* namespace ryujin */<|MERGE_RESOLUTION|>--- conflicted
+++ resolved
@@ -105,7 +105,6 @@
     dynamic = 5,
 
     /**
-<<<<<<< HEAD
      * For the Shallow Water Equations: On degrees of freedom marked as
      * "dirichlet momentum" boundary, we reset only the momentum of the degree
      * of freedom to the value of InitialData::initial_state(). Such conditions
@@ -114,17 +113,11 @@
     dirichlet_momentum = 6,
 
     /**
-=======
->>>>>>> b645b42f
      * On degrees of freedom marked as object, we enforce the same condition as
      * the slip, but now we will be able to explicitly specify when we are on
      * the surface of the object in question, so we can do analyses there.
      */
-<<<<<<< HEAD
     object = 7
-=======
-    object = 6,
->>>>>>> b645b42f
   };
 } // namespace ryujin
 
@@ -136,13 +129,9 @@
                   {ryujin::Boundary::no_slip, "no_slip"},
                   {ryujin::Boundary::dirichlet, "dirichlet"},
                   {ryujin::Boundary::dynamic, "dynamic"},
-<<<<<<< HEAD
                   {ryujin::Boundary::dirichlet_momentum,
                    "dirichlet momentum"},
                   {ryujin::Boundary::object, "object"}));
-=======
-                  {ryujin::Boundary::object, "object"}));//TODO: rename this??
->>>>>>> b645b42f
 #endif
 
 namespace ryujin
@@ -221,6 +210,13 @@
                    const std::string &subsection = "/Discretization");
 
     /**
+     * Constructor where user specifies the refinement.
+     */
+    Discretization(const MPI_Comm &mpi_communicator,
+                   const unsigned int refinement,
+                   const std::string &subsection = "/Discretization");
+
+    /**
      * Create the triangulation and set up the finite element, mapping and
      * quadrature objects.
      */
