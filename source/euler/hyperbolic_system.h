//
// SPDX-License-Identifier: Apache-2.0 WITH LLVM-exception
// Copyright (C) 2020 - 2024 by the ryujin authors
//

#pragma once

#include <compile_time_options.h>
#include <convenience_macros.h>
#include <discretization.h>
#include <multicomponent_vector.h>
#include <openmp.h>
#include <patterns_conversion.h>
#include <simd.h>

#include <deal.II/base/parameter_acceptor.h>
#include <deal.II/base/tensor.h>

#include <array>

namespace ryujin
{
  namespace Euler
  {
    template <int dim, typename Number>
    class HyperbolicSystemView;

    /**
     * The compressible Euler equations of gas dynamics. Specialized
     * implementation for a polytropic gas equation.
     *
     * We have a (2 + dim) dimensional state space \f$[\rho, \textbf m,
     * E]\f$, where \f$\rho\f$ denotes the density, \f$\textbf m\f$ is the
     * momentum, and \f$E\f$ is the total energy.
     *
     * @ingroup EulerEquations
     */
    class HyperbolicSystem final : public dealii::ParameterAcceptor
    {

    public:

      /**
       * The name of the hyperbolic system as a string.
       */
      static inline const std::string problem_name =
          "Compressible Euler equations (polytropic gas EOS, optimized)";

      /**
       * Constructor.
       */
      HyperbolicSystem(const std::string &subsection = "/HyperbolicSystem");

      /**
       * Return a view on the Hyperbolic System for a given dimension @p
       * dim and choice of number type @p Number (which can be a scalar
       * float, or double, as well as a VectorizedArray holding packed
       * scalars.
       */
      template <int dim, typename Number>
      auto view() const
      {
        return HyperbolicSystemView<dim, Number>{*this};
      }

    private:
      /**
       * @name Runtime parameters, internal fields, methods, and friends
       */
      //@{
      double gamma_;

      double reference_density_;
      double vacuum_state_relaxation_small_;
      double vacuum_state_relaxation_large_;

      double gamma_inverse_;
      double gamma_minus_one_inverse_;
      double gamma_minus_one_over_gamma_plus_one_;
      double gamma_plus_one_inverse_;

      template <int dim, typename Number>
      friend class HyperbolicSystemView;
      //@}
    }; /* HyperbolicSystem */


    /**
     * A view of the HyperbolicSystem that makes methods available for a
     * given dimension @p dim and choice of number type @p Number (which
     * can be a scalar float, or double, as well as a VectorizedArray
     * holding packed scalars.
     *
     * Intended usage:
     * ```
     * HyperbolicSystem hyperbolic_system;
     * const auto view = hyperbolic_system.template view<dim, Number>();
     * const auto flux_i = view.flux_contribution(...);
     * const auto flux_j = view.flux_contribution(...);
     * const auto flux_ij = view.flux_divergence(flux_i, flux_j, c_ij);
     * // etc.
     * ```
     */
    template <int dim, typename Number>
    class HyperbolicSystemView
    {
    public:
      /**
       * Constructor taking a reference to the underlying
       * HyperbolicSystem
       */
      HyperbolicSystemView(const HyperbolicSystem &hyperbolic_system)
          : hyperbolic_system_(hyperbolic_system)
      {
      }

      /**
       * Create a modified view from the current one:
       */
      template <int dim2, typename Number2>
      auto view() const
      {
        return HyperbolicSystemView<dim2, Number2>{hyperbolic_system_};
      }

      /**
       * The underlying scalar number type.
       */
      using ScalarNumber = typename get_value_type<Number>::type;

      /**
       * @name Access to runtime parameters
       */
      //@{

      DEAL_II_ALWAYS_INLINE inline ScalarNumber gamma() const
      {
        return hyperbolic_system_.gamma_;
      }

      DEAL_II_ALWAYS_INLINE inline ScalarNumber reference_density() const
      {
        return hyperbolic_system_.reference_density_;
      }

      DEAL_II_ALWAYS_INLINE inline ScalarNumber
      vacuum_state_relaxation_small() const
      {
        return hyperbolic_system_.vacuum_state_relaxation_small_;
      }

      DEAL_II_ALWAYS_INLINE inline ScalarNumber
      vacuum_state_relaxation_large() const
      {
        return hyperbolic_system_.vacuum_state_relaxation_large_;
      }

      //@}
      /**
       * @name Access to cached inverses
       *
       * A collection of commonly used expressions with gamma that would
       * otherwise need to be recomputed many times putting unnecessary
       * pressure on the div/sqrt ALU unit.
       */
      //@{

      DEAL_II_ALWAYS_INLINE inline ScalarNumber gamma_inverse() const
      {
        return ScalarNumber(hyperbolic_system_.gamma_inverse_);
      }

      DEAL_II_ALWAYS_INLINE inline ScalarNumber gamma_plus_one_inverse() const
      {
        return ScalarNumber(hyperbolic_system_.gamma_plus_one_inverse_);
      }

      DEAL_II_ALWAYS_INLINE inline ScalarNumber gamma_minus_one_inverse() const
      {
        return ScalarNumber(hyperbolic_system_.gamma_minus_one_inverse_);
      }

      DEAL_II_ALWAYS_INLINE inline ScalarNumber
      gamma_minus_one_over_gamma_plus_one() const
      {
        return ScalarNumber(
            hyperbolic_system_.gamma_minus_one_over_gamma_plus_one_);
      }

      /**
       * constexpr boolean used in the EulerInitialStates namespace
       */
      static constexpr bool have_gamma = true;

      /**
       * constexpr boolean used in the EulerInitialStates namespace
       */
      static constexpr bool have_eos_interpolation_b = false;

      //@}
      /**
       * @name Internal data
       */
      //@{

    private:
      const HyperbolicSystem &hyperbolic_system_;

    public:
      //@}
      /**
       * @name Types and compile time constants
       */
      //@{

      /**
       * The dimension of the state space.
       */
      static constexpr unsigned int problem_dimension = 2 + dim;

      /**
       * The storage type used for a (conserved) state \f$\boldsymbol U\f$.
       */
      using state_type = dealii::Tensor<1, problem_dimension, Number>;

      /**
       * MulticomponentVector for storing a vector of conserved states:
       */
      using vector_type = MultiComponentVector<ScalarNumber, problem_dimension>;

      /**
       * An array holding all component names of the conserved state as a
       * string.
       */
      static inline const auto component_names =
          []() -> std::array<std::string, problem_dimension> {
        if constexpr (dim == 1)
          return {"rho", "m", "E"};
        else if constexpr (dim == 2)
          return {"rho", "m_1", "m_2", "E"};
        else if constexpr (dim == 3)
          return {"rho", "m_1", "m_2", "m_3", "E"};
        __builtin_trap();
      }();

      /**
       * The storage type used for a primitive state vector.
       */
      using primitive_state_type = dealii::Tensor<1, problem_dimension, Number>;

      /**
       * An array holding all component names of the primitive state as a
       * string.
       */
      static inline const auto primitive_component_names =
          []() -> std::array<std::string, problem_dimension> {
        if constexpr (dim == 1)
          return {"rho", "v", "p"};
        else if constexpr (dim == 2)
          return {"rho", "v_1", "v_2", "p"};
        else if constexpr (dim == 3)
          return {"rho", "v_1", "v_2", "v_3", "p"};
        __builtin_trap();
      }();

      /**
       * The storage type used for the flux \f$\mathbf{f}\f$.
       */
      using flux_type =
          dealii::Tensor<1, problem_dimension, dealii::Tensor<1, dim, Number>>;

      /**
       * The storage type used for flux contributions.
       */
      using flux_contribution_type = flux_type;

      //@}
      /**
       * @name Precomputed quantities
       */
      //@{

      /**
       * The number of precomputed initial values.
       */
      static constexpr unsigned int n_precomputed_initial_values = 0;

      /**
       * Array type used for precomputed initial values.
       */
      using precomputed_initial_state_type =
          std::array<Number, n_precomputed_initial_values>;

      /**
       * MulticomponentVector for storing a vector of precomputed initial
       * states:
       */
      using precomputed_initial_vector_type =
          MultiComponentVector<ScalarNumber, n_precomputed_initial_values>;

      /**
       * An array holding all component names of the precomputed values.
       */
      static inline const auto precomputed_initial_names =
          std::array<std::string, n_precomputed_initial_values>{};

      /**
       * The number of precomputed values.
       */
      static constexpr unsigned int n_precomputed_values = 2;

      /**
       * Array type used for precomputed values.
       */
      using precomputed_state_type = std::array<Number, n_precomputed_values>;

      /**
       * MulticomponentVector for storing a vector of precomputed states:
       */
      using precomputed_vector_type =
          MultiComponentVector<ScalarNumber, n_precomputed_values>;

      /**
       * An array holding all component names of the precomputed values.
       */
      static inline const auto precomputed_names =
          std::array<std::string, n_precomputed_values>{"s", "eta_h"};

      /**
       * The number of precomputation cycles.
       */
      static constexpr unsigned int n_precomputation_cycles = 1;

      /**
       * Step 0: precompute values for hyperbolic update. This routine is
       * called within our usual loop() idiom in HyperbolicModule
       */
      template <typename DISPATCH, typename SPARSITY>
      void precomputation_loop(unsigned int cycle,
                               const DISPATCH &dispatch_check,
                               precomputed_vector_type &precomputed_values,
                               const SPARSITY &sparsity_simd,
                               const vector_type &U,
                               unsigned int left,
                               unsigned int right) const;

      //@}
      /**
       * @name Computing derived physical quantities
       */
      //@{

      /**
       * For a given (2+dim dimensional) state vector <code>U</code>, return
       * the density <code>U[0]</code>
       */
      static Number density(const state_type &U);

      /**
       * Given a density @p rho this function returns 0 if the magniatude
       * of rho is smaller or equal than relaxation_large * rho_cutoff.
       * Otherwise rho is returned unmodified. Here, rho_cutoff is the
       * reference density multiplied by eps.
       */
      Number filter_vacuum_density(const Number &rho) const;

      /**
       * For a given (2+dim dimensional) state vector <code>U</code>, return
       * the momentum vector <code>[U[1], ..., U[1+dim]]</code>.
       */
      static dealii::Tensor<1, dim, Number> momentum(const state_type &U);

      /**
       * For a given (2+dim dimensional) state vector <code>U</code>, return
       * the total energy <code>U[1+dim]</code>
       */
      static Number total_energy(const state_type &U);

      /**
       * For a given (2+dim dimensional) state vector <code>U</code>, compute
       * and return the internal energy \f$\varepsilon = (\rho e)\f$.
       */
      static Number internal_energy(const state_type &U);

      /**
       * For a given (2+dim dimensional) state vector <code>U</code>, compute
       * and return the derivative of the internal energy
       * \f$\varepsilon = (\rho e)\f$.
       */
      static state_type internal_energy_derivative(const state_type &U);

      /**
       * For a given (2+dim dimensional) state vector <code>U</code>, compute
       * and return the pressure \f$p\f$.
       *
       * We assume that the pressure is given by a polytropic equation of
       * state, i.e.,
       * \f[
       *   p = (\gamma - 1)\;(\rho e)
       * \f]
       */
      Number pressure(const state_type &U) const;

      /**
       * For a given (2+dim dimensional) state vector <code>U</code>, compute
       * the (physical) speed of sound:
       * \f[
       *   c^2 = \frac{\gamma\,p}{\rho}
       * \f]
       */
      Number speed_of_sound(const state_type &U) const;

      /**
       * For a given (2+dim dimensional) state vector <code>U</code>, compute
       * and return the (scaled) specific entropy
       * \f[
       *   e^{(\gamma-1)s} = \frac{\rho\,e}{\rho^\gamma}.
       * \f]
       */
      Number specific_entropy(const state_type &U) const;

      /**
       * For a given (2+dim dimensional) state vector <code>U</code>, compute
       * and return the Harten-type entropy
       * \f[
       *   \eta = (\rho^2 e) ^ {1 / (\gamma + 1)}.
       * \f]
       */
      Number harten_entropy(const state_type &U) const;

      /**
       * For a given (2+dim dimensional) state vector <code>U</code>, compute
       * and return the derivative \f$\eta'\f$ of the Harten-type entropy
       * \f[
       *   \eta = (\rho^2 e) ^ {1 / (\gamma + 1)}.
       * \f]
       */
      state_type harten_entropy_derivative(const state_type &U) const;

      /**
       * For a given (2+dim dimensional) state vector <code>U</code>, compute
       * and return the entropy \f$\eta = p^{1/\gamma}\f$.
       */
      Number mathematical_entropy(const state_type &U) const;

      /**
       * For a given (2+dim dimensional) state vector <code>U</code>, compute
       * and return the derivative \f$\eta'\f$ of the entropy \f$\eta =
       * p^{1/\gamma}\f$.
       */
      state_type mathematical_entropy_derivative(const state_type &U) const;

      /**
       * Returns whether the state @p U is admissible. If @p U is a
       * vectorized state then @p U is admissible if all vectorized values
       * are admissible.
       */
      bool is_admissible(const state_type &U) const;

      //@}
      /**
       * @name Special functions for boundary states
       */
      //@{

      /**
       * For a given state @p U and normal direction @p normal returns the
       * n-th pair of left and right eigenvectors of the linearized normal
       * flux.
       */
      template <int component>
      std::array<state_type, 2> linearized_eigenvector(
          const state_type &U,
          const dealii::Tensor<1, dim, Number> &normal) const;

      /**
       * Decomposes a given state @p U into Riemann invariants and then
       * replaces the first or second Riemann characteristic from the one
       * taken from @p U_bar state. Note that the @p U_bar state is just the
       * prescribed dirichlet values.
       */
      template <int component>
      state_type prescribe_riemann_characteristic(
          const state_type &U,
          const state_type &U_bar,
          const dealii::Tensor<1, dim, Number> &normal) const;

      /**
       * Apply boundary conditions.
       *
       * For the compressible Euler equations we have:
       *
       *  - Dirichlet boundary conditions by prescribing the return value of
       *    get_dirichlet_data() as is.
       *
       *  - Slip boundary conditions where we remove the normal component of
       *    the momentum.
       *
       *  - No slip boundary conditions where we set the momentum to 0.
       *
       *  - "Dynamic boundary" conditions that prescribe different Riemann
       *    invariants from the return value of get_dirichlet_data()
       *    depending on the flow state (supersonic versus subsonic, outflow
       *    versus inflow).
       */
      template <typename Lambda>
      state_type
      apply_boundary_conditions(const dealii::types::boundary_id id,
                                const state_type &U,
                                const dealii::Tensor<1, dim, Number> &normal,
                                const Lambda &get_dirichlet_data) const;

      //@}
      /**
       * @name Flux computations
       */
      //@{

      /**
       * Given a state @p U compute the flux
       * \f[
       * \begin{pmatrix}
       *   \textbf m \\
       *   \textbf v\otimes \textbf m + p\mathbb{I}_d \\
       *   \textbf v(E+p)
       * \end{pmatrix},
       * \f]
       */
      flux_type f(const state_type &U) const;

      /**
       * Given a state @p U_i and an index @p i compute flux contributions.
       *
       * Intended usage:
       * ```
       * Indicator<dim, Number> indicator;
       * for (unsigned int i = n_internal; i < n_owned; ++i) {
       *   // ...
       *   const auto flux_i = flux_contribution(precomputed..., i, U_i);
       *   for (unsigned int col_idx = 1; col_idx < row_length; ++col_idx) {
       *     // ...
       *     const auto flux_j = flux_contribution(precomputed..., js, U_j);
       *     const auto flux_ij = flux_divergence(flux_i, flux_j, c_ij);
       *   }
       * }
       * ```
       *
       * For the Euler equations we simply compute <code>f(U_i)</code>.
       */
      flux_contribution_type
      flux_contribution(const precomputed_vector_type &pv,
                        const precomputed_initial_vector_type &piv,
                        const unsigned int i,
                        const state_type &U_i) const;

      flux_contribution_type
      flux_contribution(const precomputed_vector_type &pv,
                        const precomputed_initial_vector_type &piv,
                        const unsigned int *js,
                        const state_type &U_j) const;

      /**
       * Given flux contributions @p flux_i and @p flux_j compute the flux
       * <code>(-f(U_i) - f(U_j)</code>
       */
      state_type
      flux_divergence(const flux_contribution_type &flux_i,
                      const flux_contribution_type &flux_j,
                      const dealii::Tensor<1, dim, Number> &c_ij) const;

      /** The low-order and high-order fluxes are the same */
      static constexpr bool have_high_order_flux = false;

      state_type high_order_flux_divergence(
          const flux_contribution_type &flux_i,
          const flux_contribution_type &flux_j,
          const dealii::Tensor<1, dim, Number> &c_ij) const = delete;

      //@}
      /**
       * @name Computing stencil source terms
       */
      //@{

      /** We do not have source terms: */
      static constexpr bool have_source_terms = false;

      state_type nodal_source(const precomputed_vector_type &pv,
                              const unsigned int i,
                              const state_type &U_i,
                              const ScalarNumber tau) const = delete;

      state_type nodal_source(const precomputed_vector_type &pv,
                              const unsigned int *js,
                              const state_type &U_j,
                              const ScalarNumber tau) const = delete;

      //@}
      /**
       * @name State transformations
       */
      //@{

      /**
       * Given a state vector associated with a different spatial
       * dimensions than the current one, return an "expanded" version of
       * the state vector associated with @a dim spatial dimensions where
       * the momentum vector of the conserved state @p state is expaned
       * with zeros to a total length of @a dim entries.
       *
       * @note @a dim has to be larger or equal than the dimension of the
       * @a ST vector.
       */
      template <typename ST>
      state_type expand_state(const ST &state) const;

      /**
       * Given an initial state [rho, u_1, ..., u_?, p] return a
       * conserved state [rho, m_1, ..., m_d, E].
       *
       * This function simply calls from_primitive_state() and
       * expand_state().
       *
       * @note This function is used to conveniently convert (user
       * provided) primitive initial states with pressure values to a
       * conserved state in the EulerInitialStateLibrary. As such, this
       * function is implemented in the Euler::HyperbolicSystem and
       * EulerAEOS::HyperbolicSystem classes.
       */
      template <typename ST>
      state_type from_initial_state(const ST &initial_state) const;

      /**
       * Given a primitive state [rho, u_1, ..., u_d, p] return a conserved
       * state
       */
      state_type
      from_primitive_state(const primitive_state_type &primitive_state) const;

      /**
       * Given a conserved state return a primitive state [rho, u_1, ..., u_d,
       * p]
       */
      primitive_state_type to_primitive_state(const state_type &state) const;

      /**
       * Transform the current state according to a  given operator
       * @p lambda acting on a @a dim dimensional momentum (or velocity)
       * vector.
       */
      template <typename Lambda>
      state_type apply_galilei_transform(const state_type &state,
                                         const Lambda &lambda) const;
      //@}
    }; /* HyperbolicSystemView */


    /*
     * -------------------------------------------------------------------------
     * Inline definitions
     * -------------------------------------------------------------------------
     */


    inline HyperbolicSystem::HyperbolicSystem(const std::string &subsection)
        : ParameterAcceptor(subsection)
    {
      gamma_ = 7. / 5.;
      add_parameter("gamma", gamma_, "The ratio of specific heats");

      reference_density_ = 1.;
      add_parameter("reference density",
                    reference_density_,
                    "Problem specific density reference");

      vacuum_state_relaxation_small_ = 1.e2;
      add_parameter("vacuum state relaxation small",
                    vacuum_state_relaxation_small_,
                    "Problem specific vacuum relaxation parameter");

      vacuum_state_relaxation_large_ = 1.e4;
      add_parameter("vacuum state relaxation large",
                    vacuum_state_relaxation_large_,
                    "Problem specific vacuum relaxation parameter");

      /*
       * Precompute a number of derived gamma coefficients that contain
       * divisions:
       */
      const auto compute_inverses = [this] {
        gamma_inverse_ = 1. / gamma_;
        gamma_plus_one_inverse_ = 1. / (gamma_ + 1.);
        gamma_minus_one_inverse_ = 1. / (gamma_ - 1.);
        gamma_minus_one_over_gamma_plus_one_ = (gamma_ - 1.) / (gamma_ + 1.);
      };

      compute_inverses();
      ParameterAcceptor::parse_parameters_call_back.connect(compute_inverses);
    }


    template <int dim, typename Number>
    template <typename DISPATCH, typename SPARSITY>
    DEAL_II_ALWAYS_INLINE inline void
    HyperbolicSystemView<dim, Number>::precomputation_loop(
        unsigned int cycle [[maybe_unused]],
        const DISPATCH &dispatch_check,
        precomputed_vector_type &precomputed_values,
        const SPARSITY &sparsity_simd,
        const vector_type &U,
        unsigned int left,
        unsigned int right) const
    {
      Assert(cycle == 0, dealii::ExcInternalError());

      /* We are inside a thread parallel context */

      unsigned int stride_size = get_stride_size<Number>;

      RYUJIN_OMP_FOR
      for (unsigned int i = left; i < right; i += stride_size) {

        /* Skip constrained degrees of freedom: */
        const unsigned int row_length = sparsity_simd.row_length(i);
        if (row_length == 1)
          continue;

        dispatch_check(i);

        const auto U_i = U.template get_tensor<Number>(i);
        const precomputed_state_type prec_i{specific_entropy(U_i),
                                            harten_entropy(U_i)};
        precomputed_values.template write_tensor<Number>(prec_i, i);
      }
    }


    template <int dim, typename Number>
    DEAL_II_ALWAYS_INLINE inline Number
    HyperbolicSystemView<dim, Number>::density(const state_type &U)
    {
      return U[0];
    }


    template <int dim, typename Number>
    DEAL_II_ALWAYS_INLINE inline Number
    HyperbolicSystemView<dim, Number>::filter_vacuum_density(
        const Number &rho) const
    {
      constexpr ScalarNumber eps = std::numeric_limits<ScalarNumber>::epsilon();
      const Number rho_cutoff_large =
          reference_density() * vacuum_state_relaxation_large() * eps;

      return dealii::compare_and_apply_mask<dealii::SIMDComparison::less_than>(
          std::abs(rho), rho_cutoff_large, Number(0.), rho);
    }


    template <int dim, typename Number>
    DEAL_II_ALWAYS_INLINE inline dealii::Tensor<1, dim, Number>
    HyperbolicSystemView<dim, Number>::momentum(const state_type &U)
    {
      dealii::Tensor<1, dim, Number> result;
      for (unsigned int i = 0; i < dim; ++i)
        result[i] = U[1 + i];
      return result;
    }


    template <int dim, typename Number>
    DEAL_II_ALWAYS_INLINE inline Number
    HyperbolicSystemView<dim, Number>::total_energy(const state_type &U)
    {
      return U[1 + dim];
    }


    template <int dim, typename Number>
    DEAL_II_ALWAYS_INLINE inline Number
    HyperbolicSystemView<dim, Number>::internal_energy(const state_type &U)
    {
      /*
       * rho e = (E - 1/2*m^2/rho)
       */
<<<<<<< HEAD
      // const Number zero = 0;
      const Number rho_inverse = ScalarNumber(1.) / density(U);
      const auto m = momentum(U);
      const Number E = total_energy(U);
      const Number rho_e = E - ScalarNumber(0.5) * m.norm_square() * rho_inverse;
      // return std::max(rho_e, zero);//Do not let pressure below zero.
      return rho_e;
=======
      const Number zero = 0;
      const Number rho_inverse = ScalarNumber(1.) / density(U);
      const auto m = momentum(U);
      const Number E = total_energy(U);
      const Number p = E - ScalarNumber(0.5) * m.norm_square() * rho_inverse;
      return std::max(p, zero);//Do not let pressure below zero.
>>>>>>> b645b42f
    }


    template <int dim, typename Number>
    DEAL_II_ALWAYS_INLINE inline auto
    HyperbolicSystemView<dim, Number>::internal_energy_derivative(
        const state_type &U) -> state_type
    {
      /*
       * With
       *   rho e = E - 1/2 |m|^2 / rho
       * we get
       *   (rho e)' = (1/2m^2/rho^2, -m/rho , 1 )^T
       */

      const Number rho_inverse = ScalarNumber(1.) / density(U);
      const auto u = momentum(U) * rho_inverse;

      state_type result;

      result[0] = ScalarNumber(0.5) * u.norm_square();
      for (unsigned int i = 0; i < dim; ++i) {
        result[1 + i] = -u[i];
      }
      result[dim + 1] = ScalarNumber(1.);

      return result;
    }


    template <int dim, typename Number>
    DEAL_II_ALWAYS_INLINE inline Number
    HyperbolicSystemView<dim, Number>::pressure(const state_type &U) const
    {
      /* p = (gamma - 1) * (rho e) */
      return (gamma() - ScalarNumber(1.)) * internal_energy(U);
    }


    template <int dim, typename Number>
    DEAL_II_ALWAYS_INLINE inline Number
    HyperbolicSystemView<dim, Number>::speed_of_sound(const state_type &U) const
    {
      /* c^2 = gamma * p / rho */
      const Number rho_inverse = ScalarNumber(1.) / density(U);
      const Number p = pressure(U);
      return std::sqrt(gamma() * p * rho_inverse);
    }


    template <int dim, typename Number>
    DEAL_II_ALWAYS_INLINE inline Number
    HyperbolicSystemView<dim, Number>::specific_entropy(
        const state_type &U) const
    {
      /* exp((gamma - 1)s) = (rho e) / rho ^ gamma */
      const auto rho_inverse = ScalarNumber(1.) / density(U);
      return internal_energy(U) * ryujin::pow(rho_inverse, gamma());
    }


    template <int dim, typename Number>
    DEAL_II_ALWAYS_INLINE inline Number
    HyperbolicSystemView<dim, Number>::harten_entropy(const state_type &U) const
    {
      /* rho^2 e = \rho E - 1/2*m^2 */

      const Number rho = density(U);
      const auto m = momentum(U);
      const Number E = total_energy(U);

      const Number rho_rho_e = rho * E - ScalarNumber(0.5) * m.norm_square();
      return ryujin::pow(rho_rho_e, gamma_plus_one_inverse());
    }


    template <int dim, typename Number>
    DEAL_II_ALWAYS_INLINE inline auto
    HyperbolicSystemView<dim, Number>::harten_entropy_derivative(
        const state_type &U) const -> state_type
    {
      /*
       * With
       *   eta = (rho^2 e) ^ 1/(gamma+1)
       *   rho^2 e = rho * E - 1/2 |m|^2
       *
       * we get
       *
       *   eta' = 1/(gamma+1) * (rho^2 e) ^ -gamma/(gamma+1) * (E,-m,rho)^T
       *
       */

      const Number rho = density(U);
      const auto m = momentum(U);
      const Number E = total_energy(U);

      const Number rho_rho_e = rho * E - ScalarNumber(0.5) * m.norm_square();

      const auto factor =
          gamma_plus_one_inverse() *
          ryujin::pow(rho_rho_e, -gamma() * gamma_plus_one_inverse());

      state_type result;

      result[0] = factor * E;
      for (unsigned int i = 0; i < dim; ++i)
        result[1 + i] = -factor * m[i];
      result[dim + 1] = factor * rho;

      return result;
    }


    template <int dim, typename Number>
    DEAL_II_ALWAYS_INLINE inline Number
    HyperbolicSystemView<dim, Number>::mathematical_entropy(
        const state_type &U) const
    {
      using ScalarNumber = typename get_value_type<Number>::type;
      const auto p = pressure(U);
      return ryujin::pow(p, gamma_inverse());
    }


    template <int dim, typename Number>
    DEAL_II_ALWAYS_INLINE inline auto
    HyperbolicSystemView<dim, Number>::mathematical_entropy_derivative(
        const state_type &U) const -> state_type
    {
      /*
       * With
       *   eta = p ^ (1/gamma)
       *   p = (gamma - 1) * (rho e)
       *   rho e = E - 1/2 |m|^2 / rho
       *
       * we get
       *
       *   eta' = (gamma - 1)/gamma p ^(1/gamma - 1) *
       *
       *     (1/2m^2/rho^2 , -m/rho , 1 )^T
       */
      const Number rho = density(U);
      const Number rho_inverse = ScalarNumber(1.) / rho;
      const auto u = momentum(U) * rho_inverse;
      const auto p = pressure(U);

      const auto factor = (gamma() - ScalarNumber(1.0)) * gamma_inverse() *
                          ryujin::pow(p, gamma_inverse() - ScalarNumber(1.));

      state_type result;

      result[0] = factor * ScalarNumber(0.5) * u.norm_square();
      result[dim + 1] = factor;
      for (unsigned int i = 0; i < dim; ++i) {
        result[1 + i] = -factor * u[i];
      }

      return result;
    }


    template <int dim, typename Number>
    DEAL_II_ALWAYS_INLINE inline bool
    HyperbolicSystemView<dim, Number>::is_admissible(const state_type &U) const
    {
      const auto rho_new = density(U);
      const auto e_new = internal_energy(U);
      const auto s_new = specific_entropy(U);

      constexpr auto gt = dealii::SIMDComparison::greater_than;
      using T = Number;
      const auto test =
          dealii::compare_and_apply_mask<gt>(rho_new, T(0.), T(0.), T(-1.)) + //
          dealii::compare_and_apply_mask<gt>(e_new, T(0.), T(0.), T(-1.)) +   //
          dealii::compare_and_apply_mask<gt>(s_new, T(0.), T(0.), T(-1.));

#ifdef DEBUG_OUTPUT
      if (!(test == Number(0.))) {
        std::cout << std::fixed << std::setprecision(16);
        std::cout << "Bounds violation: Negative state [rho, e, s] detected!\n";
        std::cout << "\t\trho: " << rho_new << "\n";
        std::cout << "\t\tint: " << e_new << "\n";
        std::cout << "\t\tent: " << s_new << "\n" << std::endl;
      }
#endif

      return (test == Number(0.));
    }


    template <int dim, typename Number>
    template <int component>
    DEAL_II_ALWAYS_INLINE inline auto
    HyperbolicSystemView<dim, Number>::linearized_eigenvector(
        const state_type &U, const dealii::Tensor<1, dim, Number> &normal) const
        -> std::array<state_type, 2>
    {
      static_assert(component == 1 || component == problem_dimension,
                    "Only first and last eigenvectors implemented");

      const auto rho = density(U);
      const auto m = momentum(U);
      const auto v = m / rho;
      const auto a = speed_of_sound(U);
      const auto gamma = this->gamma();

      state_type b;
      state_type c;

      const auto e_k = 0.5 * v.norm_square();

      switch (component) {
      case 1:
        b[0] = (gamma - 1.) * e_k + a * v * normal;
        for (unsigned int i = 0; i < dim; ++i)
          b[1 + i] = (1. - gamma) * v[i] - a * normal[i];
        b[dim + 1] = gamma - 1.;
        b /= 2. * a * a;

        c[0] = 1.;
        for (unsigned int i = 0; i < dim; ++i)
          c[1 + i] = v[i] - a * normal[i];
        c[dim + 1] = a * a / (gamma - 1) + e_k - a * (v * normal);

        return {b, c};

      case problem_dimension:
        b[0] = (gamma - 1.) * e_k - a * v * normal;
        for (unsigned int i = 0; i < dim; ++i)
          b[1 + i] = (1. - gamma) * v[i] + a * normal[i];
        b[dim + 1] = gamma - 1.;
        b /= 2. * a * a;

        c[0] = 1.;
        for (unsigned int i = 0; i < dim; ++i)
          c[1 + i] = v[i] + a * normal[i];
        c[dim + 1] = a * a / (gamma - 1) + e_k + a * (v * normal);

        return {b, c};
      }

      __builtin_unreachable();
    }


    template <int dim, typename Number>
    template <int component>
    DEAL_II_ALWAYS_INLINE inline auto
    HyperbolicSystemView<dim, Number>::prescribe_riemann_characteristic(
        const state_type &U,
        const state_type &U_bar,
        const dealii::Tensor<1, dim, Number> &normal) const -> state_type
    {
      static_assert(component == 1 || component == 2,
                    "component has to be 1 or 2");

      const auto m = momentum(U);
      const auto rho = density(U);
      const auto a = speed_of_sound(U);
      const auto vn = m * normal / rho;

      const auto m_bar = momentum(U_bar);
      const auto rho_bar = density(U_bar);
      const auto a_bar = speed_of_sound(U_bar);
      const auto vn_bar = m_bar * normal / rho_bar;

      /* First Riemann characteristic: v* n - 2 / (gamma - 1) * a */

      const auto R_1 = component == 1
                           ? vn_bar - 2. * a_bar / (gamma() - ScalarNumber(1.))
                           : vn - 2. * a / (gamma() - ScalarNumber(1.));

      /* Second Riemann characteristic: v* n + 2 / (gamma() - 1) * a */

      const auto R_2 = component == 2
                           ? vn_bar + 2. * a_bar / (gamma() - ScalarNumber(1.))
                           : vn + 2. * a / (gamma() - ScalarNumber(1.));

      const auto p = pressure(U);
      const auto s = p / ryujin::pow(rho, gamma());

      const auto vperp = m / rho - vn * normal;

      const auto vn_new = 0.5 * (R_1 + R_2);

      auto rho_new = 1. / (gamma() * s) *
                     ryujin::fixed_power<2>(ScalarNumber((gamma() - 1.) / 4.) *
                                            (R_2 - R_1));
      rho_new = ryujin::pow(rho_new, 1. / (gamma() - 1.));

      const auto p_new = s * std::pow(rho_new, gamma());

      state_type U_new;
      U_new[0] = rho_new;
      for (unsigned int d = 0; d < dim; ++d) {
        U_new[1 + d] = rho_new * (vn_new * normal + vperp)[d];
      }
      U_new[1 + dim] = p_new / ScalarNumber(gamma() - 1.) +
                       0.5 * rho_new * (vn_new * vn_new + vperp.norm_square());

      return U_new;
    }


    template <int dim, typename Number>
    template <typename Lambda>
    DEAL_II_ALWAYS_INLINE inline auto
    HyperbolicSystemView<dim, Number>::apply_boundary_conditions(
        dealii::types::boundary_id id,
        const state_type &U,
        const dealii::Tensor<1, dim, Number> &normal,
        const Lambda &get_dirichlet_data) const -> state_type
    {
      state_type result = U;

      if (id == Boundary::dirichlet) {
        result = get_dirichlet_data();

      } else if (id == Boundary::slip || id == Boundary::object) {
        auto m = momentum(U);
        m -= 1. * (m * normal) * normal;
        for (unsigned int k = 0; k < dim; ++k)
          result[k + 1] = m[k];

      } else if (id == Boundary::no_slip) {
        for (unsigned int k = 0; k < dim; ++k)
          result[k + 1] = Number(0.);

      } else if (id == Boundary::dynamic) {
        /*
         * On dynamic boundary conditions, we distinguish four cases:
         *
         *  - supersonic inflow: prescribe full state
         *  - subsonic inflow:
         *      decompose into Riemann invariants and leave R_2
         *      characteristic untouched.
         *  - supersonic outflow: do nothing
         *  - subsonic outflow:
         *      decompose into Riemann invariants and prescribe incoming
         *      R_1 characteristic.
         */
        const auto m = momentum(U);
        const auto rho = density(U);
        const auto a = speed_of_sound(U);
        const auto vn = m * normal / rho;

        /* Supersonic inflow: */
        if (vn < -a) {
          result = get_dirichlet_data();
        }

        /* Subsonic inflow: */
        if (vn >= -a && vn <= 0.) {
          const auto U_dirichlet = get_dirichlet_data();
          result = prescribe_riemann_characteristic<2>(U_dirichlet, U, normal);
        }

        /* Subsonic outflow: */
        if (vn > 0. && vn <= a) {
          const auto U_dirichlet = get_dirichlet_data();
          result = prescribe_riemann_characteristic<1>(U, U_dirichlet, normal);
        }

        /* Supersonic outflow: do nothing, i.e., keep U as is */
      }

      return result;
    }


    template <int dim, typename Number>
    DEAL_II_ALWAYS_INLINE inline auto
    HyperbolicSystemView<dim, Number>::f(const state_type &U) const -> flux_type
    {
      const auto rho_inverse = ScalarNumber(1.) / density(U);
      const auto m = momentum(U);
      const auto p = pressure(U);
      const auto E = total_energy(U);

      flux_type result;

      result[0] = m;
      for (unsigned int i = 0; i < dim; ++i) {
        result[1 + i] = m * (m[i] * rho_inverse);
        result[1 + i][i] += p;
      }
      result[dim + 1] = m * (rho_inverse * (E + p));

      return result;
    }


    template <int dim, typename Number>
    DEAL_II_ALWAYS_INLINE inline auto
    HyperbolicSystemView<dim, Number>::flux_contribution(
        const precomputed_vector_type & /*pv*/,
        const precomputed_initial_vector_type & /*piv*/,
        const unsigned int /*i*/,
        const state_type &U_i) const -> flux_contribution_type
    {
      return f(U_i);
    }


    template <int dim, typename Number>
    DEAL_II_ALWAYS_INLINE inline auto
    HyperbolicSystemView<dim, Number>::flux_contribution(
        const precomputed_vector_type & /*pv*/,
        const precomputed_initial_vector_type & /*piv*/,
        const unsigned int * /*js*/,
        const state_type &U_j) const -> flux_contribution_type
    {
      return f(U_j);
    }


    template <int dim, typename Number>
    DEAL_II_ALWAYS_INLINE inline auto
    HyperbolicSystemView<dim, Number>::flux_divergence(
        const flux_contribution_type &flux_i,
        const flux_contribution_type &flux_j,
        const dealii::Tensor<1, dim, Number> &c_ij) const -> state_type
    {
      return -contract(add(flux_i, flux_j), c_ij);
    }


    template <int dim, typename Number>
    template <typename ST>
    auto HyperbolicSystemView<dim, Number>::expand_state(const ST &state) const
        -> state_type
    {
      using T = typename ST::value_type;
      static_assert(std::is_same_v<Number, T>, "template mismatch");

      constexpr auto dim2 = ST::dimension - 2;
      static_assert(dim >= dim2,
                    "the space dimension of the argument state must not be "
                    "larger than the one of the target state");

      state_type result;
      result[0] = state[0];
      result[dim + 1] = state[dim2 + 1];
      for (unsigned int i = 1; i < dim2 + 1; ++i)
        result[i] = state[i];

      return result;
    }


    template <int dim, typename Number>
    template <typename ST>
    DEAL_II_ALWAYS_INLINE inline auto
    HyperbolicSystemView<dim, Number>::from_initial_state(
        const ST &initial_state) const -> state_type
    {
      const auto primitive_state = expand_state(initial_state);
      return from_primitive_state(primitive_state);
    }


    template <int dim, typename Number>
    DEAL_II_ALWAYS_INLINE inline auto
    HyperbolicSystemView<dim, Number>::from_primitive_state(
        const primitive_state_type &primitive_state) const -> state_type
    {
      const auto &rho = primitive_state[0];
      /* extract velocity: */
      const auto u = /*SIC!*/ momentum(primitive_state);
      const auto &p = primitive_state[dim + 1];

      auto state = primitive_state;
      /* Fix up momentum: */
      for (unsigned int i = 1; i < dim + 1; ++i)
        state[i] *= rho;
      /* Compute total energy: */
      state[dim + 1] =
          p / (ScalarNumber(gamma() - 1.)) + Number(0.5) * rho * u * u;

      return state;
    }


    template <int dim, typename Number>
    DEAL_II_ALWAYS_INLINE inline auto
    HyperbolicSystemView<dim, Number>::to_primitive_state(
        const state_type &state) const -> primitive_state_type
    {
      const auto &rho = state[0];
      const auto rho_inverse = Number(1.) / rho;
      const auto p = pressure(state);

      auto primitive_state = state;
      /* Fix up velocity: */
      for (unsigned int i = 1; i < dim + 1; ++i)
        primitive_state[i] *= rho_inverse;
      /* Set pressure: */
      primitive_state[dim + 1] = p;

      return primitive_state;
    }


    template <int dim, typename Number>
    template <typename Lambda>
    auto HyperbolicSystemView<dim, Number>::apply_galilei_transform(
        const state_type &state, const Lambda &lambda) const -> state_type
    {
      auto result = state;
      const auto M = lambda(momentum(state));
      for (unsigned int d = 0; d < dim; ++d)
        result[1 + d] = M[d];
      return result;
    }

  } // namespace Euler
} // namespace ryujin<|MERGE_RESOLUTION|>--- conflicted
+++ resolved
@@ -38,7 +38,9 @@
     class HyperbolicSystem final : public dealii::ParameterAcceptor
     {
 
+
     public:
+
 
       /**
        * The name of the hyperbolic system as a string.
@@ -783,7 +785,6 @@
       /*
        * rho e = (E - 1/2*m^2/rho)
        */
-<<<<<<< HEAD
       // const Number zero = 0;
       const Number rho_inverse = ScalarNumber(1.) / density(U);
       const auto m = momentum(U);
@@ -791,14 +792,6 @@
       const Number rho_e = E - ScalarNumber(0.5) * m.norm_square() * rho_inverse;
       // return std::max(rho_e, zero);//Do not let pressure below zero.
       return rho_e;
-=======
-      const Number zero = 0;
-      const Number rho_inverse = ScalarNumber(1.) / density(U);
-      const auto m = momentum(U);
-      const Number E = total_energy(U);
-      const Number p = E - ScalarNumber(0.5) * m.norm_square() * rho_inverse;
-      return std::max(p, zero);//Do not let pressure below zero.
->>>>>>> b645b42f
     }
 
 
@@ -1117,6 +1110,7 @@
       if (id == Boundary::dirichlet) {
         result = get_dirichlet_data();
 
+      } else if (id == Boundary::slip || id == Boundary::object) {
       } else if (id == Boundary::slip || id == Boundary::object) {
         auto m = momentum(U);
         m -= 1. * (m * normal) * normal;
