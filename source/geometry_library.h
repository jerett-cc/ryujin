//
// SPDX-License-Identifier: Apache-2.0 WITH LLVM-exception
// Copyright (C) 2022 - 2024 by the ryujin authors
//

#pragma once

#include "geometry_airfoil.h"
#include "geometry_annulus.h"
#include "geometry_cylinder.h"
#include "geometry_rectangular_domain.h"
#include "geometry_step.h"
#include "geometry_tank.h"
#include "geometry_wall.h"
#include "geometry_cylinder_mgrit.h"//TODO: rename this to double cylinder.

namespace ryujin
{
  /**
   * A namespace for a number of benchmark geometries and dealii::GridIn
   * wrappers.
   *
   * @ingroup Mesh
   */
  namespace Geometries
  {
    /**
     * Populate a given container with all initial state defined in this
     * namespace
     *
     * @ingroup Mesh
     */
    template <int dim, typename T>
    void populate_geometry_list(T &geometry_list, const std::string &subsection)
    {
      auto add = [&](auto &&object) {
        geometry_list.emplace(std::move(object));
      };

      add(std::make_unique<Cylinder<dim>>(subsection));
      add(std::make_unique<Step<dim>>(subsection));
      add(std::make_unique<Wall<dim>>(subsection));
      add(std::make_unique<RectangularDomain<dim>>(subsection));
      add(std::make_unique<Airfoil<dim>>(subsection));
      add(std::make_unique<Annulus<dim>>(subsection));
<<<<<<< HEAD
      add(std::make_unique<WaveTank<dim>>(subsection));
=======
>>>>>>> b645b42f
      add(std::make_unique<Cylinder_mgrit<dim>>(subsection));
    }
  } /* namespace Geometries */
} /* namespace ryujin */<|MERGE_RESOLUTION|>--- conflicted
+++ resolved
@@ -12,6 +12,7 @@
 #include "geometry_step.h"
 #include "geometry_tank.h"
 #include "geometry_wall.h"
+#include "geometry_cylinder_mgrit.h"//TODO: rename this to double cylinder.
 #include "geometry_cylinder_mgrit.h"//TODO: rename this to double cylinder.
 
 namespace ryujin
@@ -43,10 +44,7 @@
       add(std::make_unique<RectangularDomain<dim>>(subsection));
       add(std::make_unique<Airfoil<dim>>(subsection));
       add(std::make_unique<Annulus<dim>>(subsection));
-<<<<<<< HEAD
       add(std::make_unique<WaveTank<dim>>(subsection));
-=======
->>>>>>> b645b42f
       add(std::make_unique<Cylinder_mgrit<dim>>(subsection));
     }
   } /* namespace Geometries */
