//
// SPDX-License-Identifier: MIT
// Copyright (C) 2020 - 2023 by the ryujin authors
//

#pragma once

#include "checkpointing.h"
#include "introspection.h"
#include "scope.h"
#include "solution_transfer.h"
#include "time_loop.h"
#include "euler/hyperbolic_system.h"

#include <deal.II/base/logstream.h>
#include <deal.II/base/revision.h>
#include <deal.II/base/work_stream.h>
#include <deal.II/numerics/vector_tools.h>
#include <deal.II/numerics/vector_tools.templates.h>

#include <fstream>
#include <iomanip>

using namespace dealii;

namespace ryujin
{

  template <typename Description, int dim, typename Number>
  void TimeLoop<Description, dim, Number>::declare_parameters()
  {
    base_name_ = "cylinder";
    add_parameter("basename", base_name_, "Base name for all output files");

    t_final_ = Number(5.);
    add_parameter("final time", t_final_, "Final time");

    add_parameter("refinement timepoints",
                  t_refinements_,
                  "List of points in (simulation) time at which the mesh will "
                  "be globally refined");

    output_granularity_ = Number(0.01);
    add_parameter(
        "output granularity",
        output_granularity_,
        "The output granularity specifies the time interval after which output "
        "routines are run. Further modified by \"*_multiplier\" options");

    enable_checkpointing_ = false;
    add_parameter(
        "enable checkpointing",
        enable_checkpointing_,
        "Write out checkpoints to resume an interrupted computation "
        "at output granularity intervals. The frequency is determined by "
        "\"output granularity\" times \"output checkpoint multiplier\"");

    enable_output_full_ = false;
    add_parameter("enable output full",
                  enable_output_full_,
                  "Write out full pvtu records. The frequency is determined by "
                  "\"output granularity\" times \"output full multiplier\"");

    enable_output_levelsets_ = false;
    add_parameter(
        "enable output levelsets",
        enable_output_levelsets_,
        "Write out levelsets pvtu records. The frequency is determined by "
        "\"output granularity\" times \"output levelsets multiplier\"");

    enable_compute_error_ = false;
    add_parameter("enable compute error",
                  enable_compute_error_,
                  "Flag to control whether we compute the Linfty Linf_norm of "
                  "the difference to an analytic solution. Implemented only "
                  "for certain initial state configurations.");

    enable_compute_quantities_ = false;
    add_parameter(
        "enable compute quantities",
        enable_compute_quantities_,
        "Flag to control whether we compute quantities of interest. The "
        "frequency how often quantities are logged is determined by \"output "
        "granularity\" times \"output quantities multiplier\"");

    output_checkpoint_multiplier_ = 1;
    add_parameter("output checkpoint multiplier",
                  output_checkpoint_multiplier_,
                  "Multiplicative modifier applied to \"output granularity\" "
                  "that determines the checkpointing granularity");

    output_full_multiplier_ = 1;
    add_parameter("output full multiplier",
                  output_full_multiplier_,
                  "Multiplicative modifier applied to \"output granularity\" "
                  "that determines the full pvtu writeout granularity");

    output_levelsets_multiplier_ = 1;
    add_parameter("output levelsets multiplier",
                  output_levelsets_multiplier_,
                  "Multiplicative modifier applied to \"output granularity\" "
                  "that determines the levelsets pvtu writeout granularity");

    output_quantities_multiplier_ = 1;
    add_parameter(
        "output quantities multiplier",
        output_quantities_multiplier_,
        "Multiplicative modifier applied to \"output granularity\" that "
        "determines the writeout granularity for quantities of interest");

    std::copy(std::begin(HyperbolicSystemView::component_names),
              std::end(HyperbolicSystemView::component_names),
              std::back_inserter(error_quantities_));

    add_parameter("error quantities",
                  error_quantities_,
                  "List of conserved quantities used in the computation of the "
                  "error norms.");

    error_normalize_ = true;
    add_parameter("error normalize",
                  error_normalize_,
                  "Flag to control whether the error should be normalized by "
                  "the corresponding norm of the analytic solution.");

    resume_ = false;
    add_parameter("resume", resume_, "Resume an interrupted computation");

    resume_at_time_zero_ = false;
    add_parameter("resume at time zero",
                  resume_at_time_zero_,
                  "Resume from the latest checkpoint but set the time to t=0.");

    terminal_update_interval_ = 5;
    add_parameter("terminal update interval",
                  terminal_update_interval_,
                  "Number of seconds after which output statistics are "
                  "recomputed and printed on the terminal");

    terminal_show_rank_throughput_ = true;
    add_parameter("terminal show rank throughput",
                  terminal_show_rank_throughput_,
                  "If set to true an average per rank throughput is computed "
                  "by dividing the total consumed CPU time (per rank) by the "
                  "number of threads (per rank). If set to false then a plain "
                  "average per thread \"CPU\" throughput value is computed by "
                  "using the umodified total accumulated CPU time.");
  }

  template <typename Description, int dim, typename Number>
  TimeLoop<Description, dim, Number>::TimeLoop(const MPI_Comm &mpi_comm)
      : ParameterAcceptor("/A - TimeLoop")
      , mpi_communicator_(mpi_comm)
      , hyperbolic_system_(std::make_shared<HyperbolicSystem>("/B - Equation"))
      , parabolic_system_(std::make_shared<ParabolicSystem>("/B - Equation"))
      , discretization_(std::make_shared<Discretization<dim>>(mpi_communicator_, "/C - Discretization"))
      , offline_data_(std::make_shared<OfflineData<dim, Number>>(mpi_communicator_,
                                                  *discretization_,
                                                  "/D - OfflineData"))
      , initial_values_(std::make_shared<InitialValues<Description, dim, Number>>(*hyperbolic_system_,
                                                      *offline_data_,
                                                      "/E - InitialValues"))
      , hyperbolic_module_(std::make_shared<HyperbolicModule<Description, dim, Number>>(mpi_communicator_,
                                                            computing_timer_,
                                                            *offline_data_,
                                                            *hyperbolic_system_,
                                                            *initial_values_,
                                                            "/F - HyperbolicModule"))
      , parabolic_module_(std::make_shared<ParabolicModule<Description, dim, Number>>(mpi_communicator_,
                                                          computing_timer_,
                                                          *offline_data_,
                                                          *hyperbolic_system_,
                                                          *parabolic_system_,
                                                          *initial_values_,
                                                          "/G - ParabolicModule"))
      , time_integrator_(std::make_shared<TimeIntegrator<Description, dim, Number>>(mpi_communicator_,
                                                        computing_timer_,
                                                        *offline_data_,
                                                        *hyperbolic_module_,
                                                        *parabolic_module_,
                                                        "/H - TimeIntegrator"))
      , postprocessor_(std::make_shared<Postprocessor<Description,dim,Number>>(mpi_communicator_,
                                                      *hyperbolic_system_,
                                                      *offline_data_,
                                                      "/I - VTUOutput"))
      , vtu_output_(std::make_shared<VTUOutput<Description,dim,Number>>(mpi_communicator_,
                                              *offline_data_,
                                              *hyperbolic_module_,
                                              *postprocessor_,
                                              "/I - VTUOutput"))
      , quantities_(std::make_shared<Quantities<Description,dim,Number>>(mpi_communicator_,
                                              *hyperbolic_system_,
                                              *offline_data_,
                                              "/J - Quantities"))
      , mpi_rank_(dealii::Utilities::MPI::this_mpi_process(mpi_communicator_))
      , n_mpi_processes_(
            dealii::Utilities::MPI::n_mpi_processes(mpi_communicator_))
  {
    declare_parameters();
  }

// FIXME: issue with too much copied code?
  template <typename Description, int dim, typename Number>
  TimeLoop<Description, dim, Number>::TimeLoop(const MPI_Comm &mpi_comm,
                                               const mgrit::LevelStructures<Description,dim,Number> &ls)
    : ParameterAcceptor("/TimeLoop")
    , mpi_communicator_(mpi_comm)
    , hyperbolic_system_(ls.hyperbolic_system)
    , parabolic_system_(ls.parabolic_system)
    , discretization_(ls.discretization)
    , offline_data_(ls.offline_data)
    , initial_values_(ls.initial_values)
    , hyperbolic_module_(ls.hyperbolic_module)
    , parabolic_module_(ls.parabolic_module)
    , time_integrator_(ls.time_integrator)
    , postprocessor_(ls.postprocessor)
    , vtu_output_(ls.vtu_output)
    , quantities_(ls.quantities)
    , mpi_rank_(dealii::Utilities::MPI::this_mpi_process(mpi_communicator_))
    , n_mpi_processes_(
        dealii::Utilities::MPI::n_mpi_processes(mpi_communicator_))
  {
    declare_parameters();
  }

  template <typename Description, int dim, typename Number>
  void TimeLoop<Description, dim, Number>::run()
  {
#ifdef DEBUG_OUTPUT
    std::cout << "TimeLoop<dim, Number>::run()" << std::endl;
#endif

    const bool write_output_files = enable_checkpointing_ ||
                                    enable_output_full_ ||
                                    enable_output_levelsets_;

    /* Attach log file: */
    if (mpi_rank_ == 0)
      logfile_.open(base_name_ + ".log");

    print_parameters(logfile_);

    Number t = 0.;
    unsigned int output_cycle = 0;
    vector_type U;

    /* Prepare data structures: */

    const auto prepare_compute_kernels = [&]() {
      offline_data_->prepare(problem_dimension);
      hyperbolic_module_->prepare();
      parabolic_module_->prepare();
      time_integrator_->prepare();
      postprocessor_->prepare();
      vtu_output_->prepare();
      /* We skip the first output cycle for quantities: */
      quantities_->prepare(base_name_, output_cycle == 0 ? 1 : output_cycle);
      print_mpi_partition(logfile_);
    };

    {
      Scope scope(computing_timer_, "(re)initialize data structures");
      print_info("initializing data structures");

      if (resume_) {
        print_info("resuming computation: recreating mesh");
        Checkpointing::load_mesh(*discretization_, base_name_);

        print_info("preparing compute kernels");
        prepare_compute_kernels();

        print_info("resuming computation: loading state vector");
        U.reinit(offline_data_->vector_partitioner());
        Checkpointing::load_state_vector(
<<<<<<< HEAD
            *offline_data_, base_name_, U, t, output_cycle, mpi_communicator_);
        t_initial_ = t;
=======
            offline_data_, base_name_, U, t, output_cycle, mpi_communicator_);

        if (resume_at_time_zero_) {
          /*
           * Reset the current time t and the output cycle count to zero:
           */
          t = 0.;
          output_cycle = 0;
        }
>>>>>>> ad300fbf

        /* Workaround: Reinitialize Quantities with correct output cycle: */
        quantities_->prepare(base_name_, output_cycle);

        /* Remove outdated refinement timestamps: */
        const auto new_end =
            std::remove_if(t_refinements_.begin(),
                           t_refinements_.end(),
                           [&](const Number &t_ref) { return (t >= t_ref); });
        t_refinements_.erase(new_end, t_refinements_.end());

      } else {

        print_info("creating mesh");
        discretization_->prepare();

        print_info("preparing compute kernels");
        prepare_compute_kernels();

        print_info("interpolating initial values");
        U.reinit(offline_data_->vector_partitioner());
        U = initial_values_->interpolate();
#ifdef DEBUG
        /* Poison constrained degrees of freedom: */
        const unsigned int n_relevant = offline_data_->n_locally_relevant();
        const auto &partitioner = offline_data_->scalar_partitioner();
        for (unsigned int i = 0; i < n_relevant; ++i) {
          if (offline_data_->affine_constraints().is_constrained(
                  partitioner->local_to_global(i)))
            U.write_tensor(dealii::Tensor<1, dim + 2, Number>() *
                               std::numeric_limits<Number>::signaling_NaN(),
                           i);
        }
#endif
      }
    }

    unsigned int cycle = 1;
    Number last_terminal_output = (terminal_update_interval_ == Number(0.)
                                       ? std::numeric_limits<Number>::max()
                                       : std::numeric_limits<Number>::lowest());

    /* Loop: */

    print_info("entering main loop");
    computing_timer_["time loop"].start();


    for (;; ++cycle) {

#ifdef DEBUG_OUTPUT
      std::cout << "\n\n###   cycle = " << cycle << "   ###\n\n" << std::endl;
#endif

      /* Accumulate quantities of interest: */

      if (enable_compute_quantities_) {
        Scope scope(computing_timer_,
                    "time step [X] 1 - accumulate quantities");
        quantities_->accumulate(U, t);
      }

      /* Perform output: */

      if (t >= output_cycle * output_granularity_) {
        if (write_output_files) {
          output(U, base_name_ + "-solution", t, output_cycle);
          if (enable_compute_error_) {
            const auto analytic = initial_values_->interpolate(t);
            output(
                analytic, base_name_ + "-analytic_solution", t, output_cycle);
          }
        }
        if (enable_compute_quantities_ &&
            (output_cycle % output_quantities_multiplier_ == 0) &&
            (output_cycle > 0)) {
          Scope scope(computing_timer_,
                      "time step [X] 2 - write out quantities");
          quantities_->write_out(U, t, output_cycle);
        }
        ++output_cycle;
      }

      /* Perform global refinement: */

      const auto new_end = std::remove_if(
          t_refinements_.begin(),
          t_refinements_.end(),
          [&](const Number &t_ref) {
            if (t < t_ref)
              return false;

            computing_timer_["time loop"].stop();
            Scope scope(computing_timer_, "(re)initialize data structures");

            print_info("performing global refinement");

            SolutionTransfer<Description, dim, Number> solution_transfer(
                *offline_data_, *hyperbolic_system_);

            auto &triangulation = discretization_->triangulation();
            for (auto &cell : triangulation.active_cell_iterators())
              cell->set_refine_flag();
            triangulation.prepare_coarsening_and_refinement();

            solution_transfer.prepare_for_interpolation(U);

            triangulation.execute_coarsening_and_refinement();
            prepare_compute_kernels();

            solution_transfer.interpolate(U);

            computing_timer_["time loop"].start();
            return true;
          });
      t_refinements_.erase(new_end, t_refinements_.end());

      /* Break if we have reached the final time: */

      if (t >= t_final_)
        break;

      /* Do a time step:*/

      const auto tau = time_integrator_->step(U, t);
      t += tau;

      /* Print and record cycle statistics: */

      const bool write_to_log_file = (t >= output_cycle * output_granularity_);
      const auto wall_time = computing_timer_["time loop"].wall_time();
      const auto data =
          Utilities::MPI::min_max_avg(wall_time, mpi_communicator_);
      const bool update_terminal =
          (data.avg >= last_terminal_output + terminal_update_interval_);
      if (terminal_update_interval_ != Number(0.)) {
        if (write_to_log_file || update_terminal) {
          print_cycle_statistics(
              cycle, t, output_cycle, /*logfile*/ write_to_log_file);
          last_terminal_output = data.avg;
        }
      }
    } /* end of loop */

    /* We have actually performed one cycle less. */
    --cycle;

    computing_timer_["time loop"].stop();

    if (terminal_update_interval_ != Number(0.)) {
      /* Write final timing statistics to screen and logfile: */
      print_cycle_statistics(
          cycle, t, output_cycle, /*logfile*/ true, /*final*/ true);
    }

    if (enable_compute_error_) {
      /* Output final error: */
      compute_error(U, t);
    }


#ifdef WITH_VALGRIND
    CALLGRIND_DUMP_STATS;
#endif
  }

  template <typename Description, int dim, typename Number>
  void TimeLoop<Description, dim, Number>::run_with_initial_data(vector_type& U, const Number end_time, const Number start_time, std::function<void(const vector_type&,double)> pp_step)
  {
#ifdef DEBUG_OUTPUT
    std::cout << "TimeLoop<dim, Number>::run_with_initial_data(U,start,end,pp_func())" << std::endl;
#endif

  const bool write_output_files = enable_checkpointing_ ||
        enable_output_full_ ||
        enable_output_levelsets_;
 
  Number t = start_time;//we will start at the initial time that this object was created with
  unsigned int output_cycle = 0;

  unsigned int cycle = 1;

  /* Loop: */

  for (;; ++cycle) {

    /* Accumulate quantities of interest: */

    if (enable_compute_quantities_) {
      quantities_->accumulate(U, t);
    }

    /* Perform output: */

    if (t >= output_cycle * output_granularity_) {
      if (write_output_files) {
        output(U, base_name_ + "-solution", t, output_cycle);
        if (enable_compute_error_) {
          const auto analytic = initial_values_->interpolate(t);
          output(
              analytic, base_name_ + "-analytic_solution", t, output_cycle);
        }
      }
      if (enable_compute_quantities_ &&
          (output_cycle % output_quantities_multiplier_ == 0) &&
          (output_cycle > 0)) {
        Scope scope(computing_timer_,
                    "time step [X] 2 - write out quantities");
        quantities_->write_out(U, t, output_cycle);
      }
      ++output_cycle;
    }

    /* Break if we have reached the final time: */

    if (t >= end_time)
      break;


    /* Take a step: */
    const auto tau = time_integrator_->step(U, t);
    t += tau;

    /*Optional Postprocess Step*/
    pp_step(U,t); //FIXME: where should this be called?

  } /* end of loop */
  /* We have actually performed one cycle less. */
  --cycle;
  
  }


  template <typename Description, int dim, typename Number>
  void TimeLoop<Description, dim, Number>::compute_error(
      const typename TimeLoop<Description, dim, Number>::vector_type &U,
      const Number t)
  {
#ifdef DEBUG_OUTPUT
    std::cout << "TimeLoop<dim, Number>::compute_error()" << std::endl;
#endif

    Vector<Number> difference_per_cell(
        discretization_->triangulation().n_active_cells());

    Number linf_norm = 0.;
    Number l1_norm = 0;
    Number l2_norm = 0;

    const auto analytic = initial_values_->interpolate(t);

    scalar_type analytic_component;
    scalar_type error_component;
    analytic_component.reinit(offline_data_->scalar_partitioner());
    error_component.reinit(offline_data_->scalar_partitioner());

    /* Loop over all selected components: */
    for (const auto &entry : error_quantities_) {
      const auto &names = HyperbolicSystemView::component_names;
      const auto pos = std::find(std::begin(names), std::end(names), entry);
      if (pos == std::end(names)) {
        AssertThrow(
            false,
            dealii::ExcMessage("Unknown component name »" + entry + "«"));
        __builtin_trap();
      }

      const auto index = std::distance(std::begin(names), pos);

      analytic.extract_component(analytic_component, index);

      /* Compute norms of analytic solution: */

      Number linf_norm_analytic = 0.;
      Number l1_norm_analytic = 0.;
      Number l2_norm_analytic = 0.;

      if (error_normalize_) {
        linf_norm_analytic = Utilities::MPI::max(
            analytic_component.linfty_norm(), mpi_communicator_);

        VectorTools::integrate_difference(
            offline_data_->dof_handler(),
            analytic_component,
            Functions::ZeroFunction<dim, Number>(),
            difference_per_cell,
            QGauss<dim>(3),
            VectorTools::L1_norm);

        l1_norm_analytic = Utilities::MPI::sum(difference_per_cell.l1_norm(),
                                               mpi_communicator_);

        VectorTools::integrate_difference(
            offline_data_->dof_handler(),
            analytic_component,
            Functions::ZeroFunction<dim, Number>(),
            difference_per_cell,
            QGauss<dim>(3),
            VectorTools::L2_norm);

        l2_norm_analytic = Number(std::sqrt(Utilities::MPI::sum(
            std::pow(difference_per_cell.l2_norm(), 2), mpi_communicator_)));
      }

      /* Compute norms of error: */

      U.extract_component(error_component, index);
      /* Populate constrained dofs due to periodicity: */
      offline_data_->affine_constraints().distribute(error_component);
      error_component.update_ghost_values();
      error_component -= analytic_component;

      const Number linf_norm_error =
          Utilities::MPI::max(error_component.linfty_norm(), mpi_communicator_);

      VectorTools::integrate_difference(offline_data_->dof_handler(),
                                        error_component,
                                        Functions::ZeroFunction<dim, Number>(),
                                        difference_per_cell,
                                        QGauss<dim>(3),
                                        VectorTools::L1_norm);

      const Number l1_norm_error =
          Utilities::MPI::sum(difference_per_cell.l1_norm(), mpi_communicator_);

      VectorTools::integrate_difference(offline_data_->dof_handler(),
                                        error_component,
                                        Functions::ZeroFunction<dim, Number>(),
                                        difference_per_cell,
                                        QGauss<dim>(3),
                                        VectorTools::L2_norm);

      const Number l2_norm_error = Number(std::sqrt(Utilities::MPI::sum(
          std::pow(difference_per_cell.l2_norm(), 2), mpi_communicator_)));

      if (error_normalize_) {
        linf_norm += linf_norm_error / linf_norm_analytic;
        l1_norm += l1_norm_error / l1_norm_analytic;
        l2_norm += l2_norm_error / l2_norm_analytic;
      } else {
        linf_norm += linf_norm_error;
        l1_norm += l1_norm_error;
        l2_norm += l2_norm_error;
      }
    }

    if (mpi_rank_ != 0)
      return;

    logfile_ << std::endl << "Computed errors:" << std::endl << std::endl;
    logfile_ << std::setprecision(16);

    std::string description =
        error_normalize_ ? "Normalized consolidated" : "Consolidated";

    logfile_ << description + " Linf, L1, and L2 errors at final time \n";
    logfile_ << std::setprecision(16);
    logfile_ << "#dofs = " << offline_data_->dof_handler().n_dofs() << std::endl;
    logfile_ << "t     = " << t << std::endl;
    logfile_ << "Linf  = " << linf_norm << std::endl;
    logfile_ << "L1    = " << l1_norm << std::endl;
    logfile_ << "L2    = " << l2_norm << std::endl;

    std::cout << description + " Linf, L1, and L2 errors at final time \n";
    std::cout << std::setprecision(16);
    std::cout << "#dofs = " << offline_data_->dof_handler().n_dofs()
              << std::endl;
    std::cout << "t     = " << t << std::endl;
    std::cout << "Linf  = " << linf_norm << std::endl;
    std::cout << "L1    = " << l1_norm << std::endl;
    std::cout << "L2    = " << l2_norm << std::endl;
  }


  template <typename Description, int dim, typename Number>
  void TimeLoop<Description, dim, Number>::output(
      const typename TimeLoop<Description, dim, Number>::vector_type &U,
      const std::string &name,
      Number t,
      unsigned int cycle)
  {
#ifdef DEBUG_OUTPUT
    std::cout << "TimeLoop<dim, Number>::output(t = " << t << ")" << std::endl;
#endif

    const bool do_full_output =
        (cycle % output_full_multiplier_ == 0) && enable_output_full_;
    const bool do_levelsets =
        (cycle % output_levelsets_multiplier_ == 0) && enable_output_levelsets_;
    const bool do_checkpointing =
        (cycle % output_checkpoint_multiplier_ == 0) && enable_checkpointing_;

    /* There is nothing to do: */
    if (!(do_full_output || do_levelsets || do_checkpointing))
      return;

    /* Data output: */
    if (do_full_output || do_levelsets) {
      Scope scope(computing_timer_, "time step [X] 3 - output vtu");
      print_info("scheduling output");

      postprocessor_->compute(U);
      /*
       * Workaround: Manually reset bounds during the first output cycle
       * (which is often just a uniform flow field) to obtain a better
       * normailization:
       */
      if (cycle == 0)
        postprocessor_->reset_bounds();

      precomputed_type precomputed_values;

      if (vtu_output_->need_to_prepare_step()) {
        /*
         * In case we output a precomputed value or alpha we have to run
         * Steps 0 - 2 of the explicit Euler step:
         */
        const auto &scalar_partitioner = offline_data_->scalar_partitioner();
        precomputed_values.reinit_with_scalar_partitioner(scalar_partitioner);

        vector_type dummy;
        hyperbolic_module_->precompute_only_ = true;
        hyperbolic_module_->template step<0>(
            U, {}, {}, {}, dummy, precomputed_values, Number(0.));
        hyperbolic_module_->precompute_only_ = false;
      }

      vtu_output_->schedule_output(
          U, precomputed_values, name, t, cycle, do_full_output, do_levelsets);
    }

    /* Checkpointing: */
    if (do_checkpointing) {
      Scope scope(computing_timer_, "time step [X] 4 - checkpointing");
      print_info("scheduling checkpointing");

      Checkpointing::write_checkpoint(
          *offline_data_, base_name_, U, t, cycle, mpi_communicator_);
    }
  }

  template <typename Description, int dim, typename Number>
  void 
  TimeLoop<Description, dim, Number>::output_wrapper(const vector_type &U, const std::string fname, Number t, unsigned int cycle)
  {
    output(U,fname,t,cycle);
  }

  /*
   * Output and logging related functions:
   */


  template <typename Description, int dim, typename Number>
  void
  TimeLoop<Description, dim, Number>::print_parameters(std::ostream &stream)
  {
    if (mpi_rank_ != 0)
      return;

    /* Output commit and library information: */

    /* clang-format off */
    stream << std::endl;
    stream << "###" << std::endl;
    stream << "#" << std::endl;
    stream << "# deal.II version " << std::setw(8) << DEAL_II_PACKAGE_VERSION
            << "  -  " << DEAL_II_GIT_REVISION << std::endl;
    stream << "# ryujin  version " << std::setw(8) << RYUJIN_VERSION
            << "  -  " << RYUJIN_GIT_REVISION << std::endl;
    stream << "#" << std::endl;
    stream << "###" << std::endl;

    /* Print compile time parameters: */

    stream << std::endl
           << std::endl << "Compile time parameters:" << std::endl << std::endl;

    stream << "NUMBER == " << typeid(Number).name() << std::endl;
    stream << "SIMD width == " << VectorizedArray<Number>::size() << std::endl;

    /* clang-format on */

    stream << std::endl;
    stream << std::endl << "Run time parameters:" << std::endl << std::endl;
    ParameterAcceptor::prm.print_parameters(
        stream, ParameterHandler::OutputStyle::ShortPRM);
    stream << std::endl;

    /* Also print out parameters to a prm file: */

    std::ofstream output(base_name_ + "-parameters.prm");
    ParameterAcceptor::prm.print_parameters(output, ParameterHandler::ShortPRM);
  }


  template <typename Description, int dim, typename Number>
  void
  TimeLoop<Description, dim, Number>::print_mpi_partition(std::ostream &stream)
  {
    /*
     * Fixme: this conversion to double is really not elegant. We should
     * improve the Utilities::MPI::min_max_avg function in deal.II to
     * handle different data types
     */

    std::vector<double> values = {
        (double)offline_data_->n_export_indices(),
        (double)offline_data_->n_locally_internal(),
        (double)offline_data_->n_locally_owned(),
        (double)offline_data_->n_locally_relevant(),
        (double)offline_data_->n_export_indices() /
            (double)offline_data_->n_locally_relevant(),
        (double)offline_data_->n_locally_internal() /
            (double)offline_data_->n_locally_relevant(),
        (double)offline_data_->n_locally_owned() /
            (double)offline_data_->n_locally_relevant()};

    const auto data = Utilities::MPI::min_max_avg(values, mpi_communicator_);

    if (mpi_rank_ != 0)
      return;

    std::ostringstream output;

    unsigned int n = dealii::Utilities::needed_digits(n_mpi_processes_);

    const auto print_snippet = [&output, n](const std::string &name,
                                            const auto &values) {
      output << name << ": ";
      output << std::setw(9) << (unsigned int)values.min          //
             << " [p" << std::setw(n) << values.min_index << "] " //
             << std::setw(9) << (unsigned int)values.avg << " "   //
             << std::setw(9) << (unsigned int)values.max          //
             << " [p" << std::setw(n) << values.max_index << "]"; //
    };

    const auto print_percentages = [&output, n](const auto &percentages) {
      output << std::endl << "                  ";
      output << "  (" << std::setw(3) << std::setprecision(2)
             << percentages.min * 100 << "% )"
             << " [p" << std::setw(n) << percentages.min_index << "] "
             << "   (" << std::setw(3) << std::setprecision(2)
             << percentages.avg * 100 << "% )"
             << " "
             << "   (" << std::setw(3) << std::setprecision(2)
             << percentages.max * 100 << "% )"
             << " [p" << std::setw(n) << percentages.max_index << "]";
    };

    output << std::endl << std::endl << "Partition:   ";
    print_snippet("exp", data[0]);
    print_percentages(data[4]);

    output << std::endl << "             ";
    print_snippet("int", data[1]);
    print_percentages(data[5]);

    output << std::endl << "             ";
    print_snippet("own", data[2]);
    print_percentages(data[6]);

    output << std::endl << "             ";
    print_snippet("rel", data[3]);

    stream << output.str() << std::endl;
  }


  template <typename Description, int dim, typename Number>
  void TimeLoop<Description, dim, Number>::print_memory_statistics(
      std::ostream &stream)
  {
    Utilities::System::MemoryStats stats;
    Utilities::System::get_memory_stats(stats);

    Utilities::MPI::MinMaxAvg data =
        Utilities::MPI::min_max_avg(stats.VmRSS / 1024., mpi_communicator_);

    if (mpi_rank_ != 0)
      return;

    std::ostringstream output;

    unsigned int n = dealii::Utilities::needed_digits(n_mpi_processes_);

    output << "\nMemory:      [MiB]"                          //
           << std::setw(8) << data.min                        //
           << " [p" << std::setw(n) << data.min_index << "] " //
           << std::setw(8) << data.avg << " "                 //
           << std::setw(8) << data.max                        //
           << " [p" << std::setw(n) << data.max_index << "]"; //

    stream << output.str() << std::endl;
  }


  template <typename Description, int dim, typename Number>
  void TimeLoop<Description, dim, Number>::print_timers(std::ostream &stream)
  {
    std::vector<std::ostringstream> output(computing_timer_.size());

    const auto equalize = [&]() {
      const auto ptr =
          std::max_element(output.begin(),
                           output.end(),
                           [](const auto &left, const auto &right) {
                             return left.str().length() < right.str().length();
                           });
      const auto length = ptr->str().length();
      for (auto &it : output)
        it << std::string(length - it.str().length() + 1, ' ');
    };

    const auto print_wall_time = [&](auto &timer, auto &stream) {
      const auto wall_time =
          Utilities::MPI::min_max_avg(timer.wall_time(), mpi_communicator_);

      constexpr auto eps = std::numeric_limits<double>::epsilon();
      /*
       * Cut off at 99.9% to avoid silly percentages cluttering up the
       * output.
       */
      const auto skew_negative = std::max(
          100. * (wall_time.min - wall_time.avg) / wall_time.avg - eps, -99.9);
      const auto skew_positive = std::min(
          100. * (wall_time.max - wall_time.avg) / wall_time.avg + eps, 99.9);

      stream << std::setprecision(2) << std::fixed << std::setw(8)
             << wall_time.avg << "s [sk: " << std::setprecision(1)
             << std::setw(5) << std::fixed << skew_negative << "%/"
             << std::setw(4) << std::fixed << skew_positive << "%]";
      unsigned int n = dealii::Utilities::needed_digits(n_mpi_processes_);
      stream << " [p" << std::setw(n) << wall_time.min_index << "/"
             << wall_time.max_index << "]";
    };

    const auto cpu_time_statistics = Utilities::MPI::min_max_avg(
        computing_timer_["time loop"].cpu_time(), mpi_communicator_);
    const double total_cpu_time = cpu_time_statistics.sum;

    const auto print_cpu_time =
        [&](auto &timer, auto &stream, bool percentage) {
          const auto cpu_time =
              Utilities::MPI::min_max_avg(timer.cpu_time(), mpi_communicator_);

          stream << std::setprecision(2) << std::fixed << std::setw(9)
                 << cpu_time.sum << "s ";

          if (percentage)
            stream << "(" << std::setprecision(1) << std::setw(4)
                   << 100. * cpu_time.sum / total_cpu_time << "%)";
        };

    auto jt = output.begin();
    for (auto &it : computing_timer_)
      *jt++ << "  " << it.first;
    equalize();

    jt = output.begin();
    for (auto &it : computing_timer_)
      print_wall_time(it.second, *jt++);
    equalize();

    jt = output.begin();
    bool compute_percentages = false;
    for (auto &it : computing_timer_) {
      print_cpu_time(it.second, *jt++, compute_percentages);
      if (it.first.find("time loop") == 0)
        compute_percentages = true;
    }
    equalize();

    if (mpi_rank_ != 0)
      return;

    stream << std::endl << "Timer statistics:\n";
    for (auto &it : output)
      stream << it.str() << std::endl;
  }


  template <typename Description, int dim, typename Number>
  void TimeLoop<Description, dim, Number>::print_throughput(
      unsigned int cycle, Number t, std::ostream &stream, bool final_time)
  {
    /*
     * Fixme: The global state kept in this function should be refactored
     * into its own class object.
     */
    static struct Data {
      unsigned int cycle = 0;
      double t = 0.;
      double cpu_time_sum = 0.;
      double cpu_time_avg = 0.;
      double cpu_time_min = 0.;
      double cpu_time_max = 0.;
      double wall_time = 0.;
    } previous, current;

    static double time_per_second_exp = 0.;

    /* Update statistics: */

    {
      previous = current;

      current.cycle = cycle;
      current.t = t;

      const auto wall_time_statistics = Utilities::MPI::min_max_avg(
          computing_timer_["time loop"].wall_time(), mpi_communicator_);
      current.wall_time = wall_time_statistics.max;

      const auto cpu_time_statistics = Utilities::MPI::min_max_avg(
          computing_timer_["time loop"].cpu_time(), mpi_communicator_);
      current.cpu_time_sum = cpu_time_statistics.sum;
      current.cpu_time_avg = cpu_time_statistics.avg;
      current.cpu_time_min = cpu_time_statistics.min;
      current.cpu_time_max = cpu_time_statistics.max;
    }

    if (final_time)
      previous = Data();

    /* Take averages: */

    double delta_cycles = current.cycle - previous.cycle;
    const double cycles_per_second =
        delta_cycles / (current.wall_time - previous.wall_time);

    const auto efficiency = time_integrator_->efficiency();
    const auto n_dofs =
        static_cast<double>(offline_data_->dof_handler().n_dofs());

    const double wall_m_dofs_per_sec =
        delta_cycles * n_dofs / 1.e6 /
        (current.wall_time - previous.wall_time) * efficiency;

    double cpu_m_dofs_per_sec = delta_cycles * n_dofs / 1.e6 /
                                (current.cpu_time_sum - previous.cpu_time_sum) *
                                efficiency;
#ifdef WITH_OPENMP
    if (terminal_show_rank_throughput_)
      cpu_m_dofs_per_sec *= MultithreadInfo::n_threads();
#endif

    double cpu_time_skew = (current.cpu_time_max - current.cpu_time_min - //
                            previous.cpu_time_max + previous.cpu_time_min) /
                           delta_cycles;
    /* avoid printing small negative numbers: */
    cpu_time_skew = std::max(0., cpu_time_skew);

    const double cpu_time_skew_percentage =
        cpu_time_skew * delta_cycles /
        (current.cpu_time_avg - previous.cpu_time_avg);

    const double delta_time =
        (current.t - previous.t) / (current.cycle - previous.cycle);
    const double time_per_second =
        (current.t - previous.t) / (current.wall_time - previous.wall_time);

    /* Print Jean-Luc and Martin metrics: */

    std::ostringstream output;

    /* clang-format off */
    output << std::endl;

    output << "Throughput:\n  "
           << (terminal_show_rank_throughput_? "RANK: " : "CPU : ")
           << std::setprecision(4) << std::fixed << cpu_m_dofs_per_sec
           << " MQ/s  ("
           << std::scientific << 1. / cpu_m_dofs_per_sec * 1.e-6
           << " s/Qdof/substep)" << std::endl;

    output << "        [cpu time skew: "
           << std::setprecision(2) << std::scientific << cpu_time_skew
           << "s/cycle ("
           << std::setprecision(1) << std::setw(4) << std::setfill(' ') << std::fixed
           << 100. * cpu_time_skew_percentage
           << "%)]" << std::endl;

    output << "  WALL: "
           << std::setprecision(4) << std::fixed << wall_m_dofs_per_sec
           << " MQ/s  ("
           << std::scientific << 1. / wall_m_dofs_per_sec * 1.e-6
           << " s/Qdof/substep)  ("
           << std::setprecision(2) << std::fixed << cycles_per_second
           << " cycles/s)" << std::endl;

    const auto &scheme = time_integrator_->time_stepping_scheme();
    output << "        [ "
           << Patterns::Tools::Convert<TimeSteppingScheme>::to_string(scheme)
           << " with CFL = "
           << std::setprecision(2) << std::fixed << hyperbolic_module_->cfl()
           << " ("
           << std::setprecision(0) << std::fixed << hyperbolic_module_->n_restarts()
           << "/"
           << std::setprecision(0) << std::fixed << parabolic_module_->n_restarts()
           << " rsts) ("
           << std::setprecision(0) << std::fixed << hyperbolic_module_->n_warnings()
           << "/"
           << std::setprecision(0) << std::fixed << parabolic_module_->n_warnings()
           << " warn) ]" << std::endl;

    if constexpr (!ParabolicSystem::is_identity)
      parabolic_module_->print_solver_statistics(output);

    output << "        [ dt = "
           << std::scientific << std::setprecision(2) << delta_time
           << " ( "
           << time_per_second
           << " dt/s) ]" << std::endl;
    /* clang-format on */

    /* and print an ETA */
    time_per_second_exp = 0.8 * time_per_second_exp + 0.2 * time_per_second;
    auto eta = static_cast<unsigned int>(std::max(t_final_ - t, Number(0.)) /
                                         time_per_second_exp);

    output << "\n  ETA : ";

    const unsigned int days = eta / (24 * 3600);
    if (days > 0) {
      output << days << " d  ";
      eta %= 24 * 3600;
    }

    const unsigned int hours = eta / 3600;
    if (hours > 0) {
      output << hours << " h  ";
      eta %= 3600;
    }

    const unsigned int minutes = eta / 60;
    output << minutes << " min";

    if (mpi_rank_ != 0)
      return;

    stream << output.str() << std::endl;
  }


  template <typename Description, int dim, typename Number>
  void TimeLoop<Description, dim, Number>::print_info(const std::string &header)
  {
    if (mpi_rank_ != 0)
      return;

    std::cout << "[INFO] " << header << std::endl;
  }


  template <typename Description, int dim, typename Number>
  void
  TimeLoop<Description, dim, Number>::print_head(const std::string &header,
                                                 const std::string &secondary,
                                                 std::ostream &stream)
  {
    if (mpi_rank_ != 0)
      return;

    const auto header_size = header.size();
    const auto padded_header = std::string((34 - header_size) / 2, ' ') +
                               header +
                               std::string((35 - header_size) / 2, ' ');

    const auto secondary_size = secondary.size();
    const auto padded_secondary = std::string((34 - secondary_size) / 2, ' ') +
                                  secondary +
                                  std::string((35 - secondary_size) / 2, ' ');

    /* clang-format off */
    stream << "\n";
    stream << "    ####################################################\n";
    stream << "    #########"     <<  padded_header   <<     "#########\n";
    stream << "    #########"     << padded_secondary <<     "#########\n";
    stream << "    ####################################################\n";
    stream << std::endl;
    /* clang-format on */
  }


  template <typename Description, int dim, typename Number>
  void TimeLoop<Description, dim, Number>::print_cycle_statistics(
      unsigned int cycle,
      Number t,
      unsigned int output_cycle,
      bool write_to_logfile,
      bool final_time)
  {
    std::ostringstream output;

    std::ostringstream primary;
    if (final_time) {
      primary << "FINAL  (cycle " << Utilities::int_to_string(cycle, 6) << ")";
    } else {
      primary << "Cycle  " << Utilities::int_to_string(cycle, 6) //
              << "  (" << std::fixed << std::setprecision(1)     //
              << t / t_final_ * 100 << "%)";
    }

    std::ostringstream secondary;
    secondary << "at time t = " << std::setprecision(8) << std::fixed << t;

    print_head(primary.str(), secondary.str(), output);

    output << "Information: (HYP) " << hyperbolic_system_->problem_name;
    if constexpr (!ParabolicSystem::is_identity)
      output << "\n             (PAR) " << parabolic_system_->problem_name;
    output << "\n             [" << base_name_ << "] with "        //
           << offline_data_->dof_handler().n_dofs() << " Qdofs on " //
           << n_mpi_processes_ << " ranks / "                      //
#ifdef WITH_OPENMP
           << MultithreadInfo::n_threads() << " threads." //
#else
           << "[openmp disabled]." //
#endif
           << "\n             Last output cycle " << output_cycle - 1    //
           << " at t = " << output_granularity_ * (output_cycle - 1)     //
           << " (terminal update interval " << terminal_update_interval_ //
           << "s)\n";

    print_memory_statistics(output);
    print_timers(output);
    print_throughput(cycle, t, output, final_time);

    if (mpi_rank_ == 0) {
#ifndef DEBUG_OUTPUT
      std::cout << "\033[2J\033[H";
#endif
      std::cout << output.str() << std::flush;

      if (write_to_logfile) {
        logfile_ << "\n" << output.str() << std::flush;
      }
    }
  }

} // namespace ryujin<|MERGE_RESOLUTION|>--- conflicted
+++ resolved
@@ -272,10 +272,6 @@
         print_info("resuming computation: loading state vector");
         U.reinit(offline_data_->vector_partitioner());
         Checkpointing::load_state_vector(
-<<<<<<< HEAD
-            *offline_data_, base_name_, U, t, output_cycle, mpi_communicator_);
-        t_initial_ = t;
-=======
             offline_data_, base_name_, U, t, output_cycle, mpi_communicator_);
 
         if (resume_at_time_zero_) {
@@ -285,7 +281,6 @@
           t = 0.;
           output_cycle = 0;
         }
->>>>>>> ad300fbf
 
         /* Workaround: Reinitialize Quantities with correct output cycle: */
         quantities_->prepare(base_name_, output_cycle);
