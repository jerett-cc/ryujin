--- conflicted
+++ resolved
@@ -9,11 +9,7 @@
 #include "scope.h"
 #include "solution_transfer.h"
 #include "time_loop.h"
-<<<<<<< HEAD
 #include "version_info.h"
-=======
-#include "euler/hyperbolic_system.h"
->>>>>>> b645b42f
 
 #include <deal.II/base/logstream.h>
 #include <deal.II/base/work_stream.h>
@@ -27,6 +23,7 @@
 
 namespace ryujin
 {
+
 
   template <typename Description, int dim, typename Number>
   void TimeLoop<Description, dim, Number>::declare_parameters()
@@ -205,11 +202,7 @@
   template <typename Description, int dim, typename Number>
   TimeLoop<Description, dim, Number>::TimeLoop(const MPI_Comm &mpi_comm,
                                                const mgrit::LevelStructures<Description,dim,Number> &ls)
-<<<<<<< HEAD
     : ParameterAcceptor("/A - TimeLoop")
-=======
-    : ParameterAcceptor("/TimeLoop")
->>>>>>> b645b42f
     , mpi_communicator_(mpi_comm)
     , hyperbolic_system_(ls.hyperbolic_system)
     , parabolic_system_(ls.parabolic_system)
@@ -259,7 +252,14 @@
       time_integrator_->prepare();
       postprocessor_->prepare();
       vtu_output_->prepare();
+      offline_data_->prepare(problem_dimension);
+      hyperbolic_module_->prepare();
+      parabolic_module_->prepare();
+      time_integrator_->prepare();
+      postprocessor_->prepare();
+      vtu_output_->prepare();
       /* We skip the first output cycle for quantities: */
+      quantities_->prepare(base_name_, output_cycle == 0 ? 1 : output_cycle);
       quantities_->prepare(base_name_, output_cycle == 0 ? 1 : output_cycle);
       print_mpi_partition(logfile_);
     };
@@ -271,18 +271,17 @@
       if (resume_) {
         print_info("resuming computation: recreating mesh");
         Checkpointing::load_mesh(*discretization_, base_name_);
+        Checkpointing::load_mesh(*discretization_, base_name_);
 
         print_info("preparing compute kernels");
         prepare_compute_kernels();
 
         print_info("resuming computation: loading state vector");
+        U.reinit(offline_data_->vector_partitioner());
         U.reinit(offline_data_->vector_partitioner());
         Checkpointing::load_state_vector(
             *offline_data_, base_name_, U, t, output_cycle, mpi_communicator_);
-<<<<<<< HEAD
         output(U, base_name_ + "-solution", t, -1);
-=======
->>>>>>> b645b42f
 
         if (resume_at_time_zero_) {
           /*
@@ -294,6 +293,7 @@
 
         /* Workaround: Reinitialize Quantities with correct output cycle: */
         quantities_->prepare(base_name_, output_cycle);
+        quantities_->prepare(base_name_, output_cycle);
 
         /* Remove outdated refinement timestamps: */
         const auto new_end =
@@ -306,24 +306,21 @@
 
         print_info("creating mesh");
         discretization_->prepare();
+        discretization_->prepare();
 
         print_info("preparing compute kernels");
         prepare_compute_kernels();
 
         print_info("interpolating initial values");
+        U.reinit(offline_data_->vector_partitioner());
+        U = initial_values_->interpolate();
         U.reinit(offline_data_->vector_partitioner());
         U = initial_values_->interpolate();
 #ifdef DEBUG
         /* Poison constrained degrees of freedom: */
-<<<<<<< HEAD
         const unsigned int n_owned = offline_data_->n_locally_owned();
         const auto &partitioner = offline_data_->scalar_partitioner();
         for (unsigned int i = 0; i < n_owned; ++i) {
-=======
-        const unsigned int n_relevant = offline_data_->n_locally_relevant();
-        const auto &partitioner = offline_data_->scalar_partitioner();
-        for (unsigned int i = 0; i < n_relevant; ++i) {
->>>>>>> b645b42f
           if (offline_data_->affine_constraints().is_constrained(
                   partitioner->local_to_global(i)))
             U.write_tensor(dealii::Tensor<1, dim + 2, Number>() *
@@ -345,6 +342,7 @@
     computing_timer_["time loop"].start();
 
 
+
     for (;; ++cycle) {
 
 #ifdef DEBUG_OUTPUT
@@ -357,6 +355,7 @@
         Scope scope(computing_timer_,
                     "time step [X] 1 - accumulate quantities");
         quantities_->accumulate(U, t);
+        quantities_->accumulate(U, t);
       }
 
       /* Perform output: */
@@ -365,6 +364,7 @@
         if (write_output_files) {
           output(U, base_name_ + "-solution", t, output_cycle);
           if (enable_compute_error_) {
+            const auto analytic = initial_values_->interpolate(t);
             const auto analytic = initial_values_->interpolate(t);
             output(
                 analytic, base_name_ + "-analytic_solution", t, output_cycle);
@@ -376,6 +376,7 @@
           Scope scope(computing_timer_,
                       "time step [X] 2 - write out quantities");
           quantities_->write_out(U, t, output_cycle);
+          quantities_->write_out(U, t, output_cycle);
         }
         ++output_cycle;
       }
@@ -396,7 +397,9 @@
 
             SolutionTransfer<Description, dim, Number> solution_transfer(
                 *offline_data_, *hyperbolic_system_);
-
+                *offline_data_, *hyperbolic_system_);
+
+            auto &triangulation = discretization_->triangulation();
             auto &triangulation = discretization_->triangulation();
             for (auto &cell : triangulation.active_cell_iterators())
               cell->set_refine_flag();
@@ -420,7 +423,9 @@
         break;
 
       /* Do a time step:*/
-
+      /* Do a time step:*/
+
+      const auto tau = time_integrator_->step(U, t);
       const auto tau = time_integrator_->step(U, t);
       t += tau;
 
@@ -456,6 +461,7 @@
       /* Output final error: */
       compute_error(U, t);
     }
+
 
 
 #ifdef WITH_VALGRIND
@@ -533,6 +539,76 @@
   
   }
 
+  template <typename Description, int dim, typename Number>
+  void TimeLoop<Description, dim, Number>::run_with_initial_data(vector_type& U, 
+                                                                 const Number end_time, 
+                                                                 const Number start_time, 
+                                                                 const bool mgrit_specified_print,
+                                                                 std::function<void(const vector_type&,double)> pp_step)
+  {
+#ifdef DEBUG_OUTPUT
+    std::cout << "TimeLoop<dim, Number>::run_with_initial_data(U,start,end,pp_func())" << std::endl;
+#endif
+
+  const bool write_output_files = (enable_checkpointing_ ||
+        enable_output_full_ ||
+        enable_output_levelsets_) &&
+        mgrit_specified_print;// If the user specifies other printing option, we default to that choice.
+ 
+  Number t = start_time;
+  unsigned int output_cycle = 0;
+
+  unsigned int cycle = 1;
+
+  /* Loop: */
+
+  for (;; ++cycle) {
+
+    /* Accumulate quantities of interest: */
+
+    if (enable_compute_quantities_) {
+      quantities_->accumulate(U, t);
+    }
+
+    /* Perform output: */
+
+    if (t - start_time >= output_cycle * output_granularity_) {
+      if (write_output_files) {
+        output(U, base_name_ + "-solution", t, output_cycle);
+        if (enable_compute_error_) {
+          const auto analytic = initial_values_->interpolate(t);
+          output(
+              analytic, base_name_ + "-analytic_solution", t, output_cycle);
+        }
+      }
+      if (enable_compute_quantities_ &&
+          (output_cycle % output_quantities_multiplier_ == 0) &&
+          (output_cycle > 0)) {
+        Scope scope(computing_timer_,
+                    "time step [X] 2 - write out quantities");
+        quantities_->write_out(U, t, output_cycle);
+      }
+      ++output_cycle;
+    }
+
+    /* Break if we have reached the final time: */
+
+    if (t >= end_time)
+      break;
+
+    /* Take a step: */
+    const auto tau = time_integrator_->step(U, t);
+    t += tau;
+
+    /*Optional Postprocess Step*/
+    pp_step(U,t); //FIXME: where should this be called?
+
+  } /* end of loop */
+  /* We have actually performed one cycle less. */
+  --cycle;
+  
+  }
+
 
   template <typename Description, int dim, typename Number>
   void TimeLoop<Description, dim, Number>::compute_error(
@@ -545,15 +621,19 @@
 
     Vector<Number> difference_per_cell(
         discretization_->triangulation().n_active_cells());
+        discretization_->triangulation().n_active_cells());
 
     Number linf_norm = 0.;
     Number l1_norm = 0;
     Number l2_norm = 0;
 
     const auto analytic = initial_values_->interpolate(t);
+    const auto analytic = initial_values_->interpolate(t);
 
     scalar_type analytic_component;
     scalar_type error_component;
+    analytic_component.reinit(offline_data_->scalar_partitioner());
+    error_component.reinit(offline_data_->scalar_partitioner());
     analytic_component.reinit(offline_data_->scalar_partitioner());
     error_component.reinit(offline_data_->scalar_partitioner());
 
@@ -584,6 +664,7 @@
 
         VectorTools::integrate_difference(
             offline_data_->dof_handler(),
+            offline_data_->dof_handler(),
             analytic_component,
             Functions::ZeroFunction<dim, Number>(),
             difference_per_cell,
@@ -594,6 +675,7 @@
                                                mpi_communicator_);
 
         VectorTools::integrate_difference(
+            offline_data_->dof_handler(),
             offline_data_->dof_handler(),
             analytic_component,
             Functions::ZeroFunction<dim, Number>(),
@@ -610,12 +692,14 @@
       U.extract_component(error_component, index);
       /* Populate constrained dofs due to periodicity: */
       offline_data_->affine_constraints().distribute(error_component);
+      offline_data_->affine_constraints().distribute(error_component);
       error_component.update_ghost_values();
       error_component -= analytic_component;
 
       const Number linf_norm_error =
           Utilities::MPI::max(error_component.linfty_norm(), mpi_communicator_);
 
+      VectorTools::integrate_difference(offline_data_->dof_handler(),
       VectorTools::integrate_difference(offline_data_->dof_handler(),
                                         error_component,
                                         Functions::ZeroFunction<dim, Number>(),
@@ -626,6 +710,7 @@
       const Number l1_norm_error =
           Utilities::MPI::sum(difference_per_cell.l1_norm(), mpi_communicator_);
 
+      VectorTools::integrate_difference(offline_data_->dof_handler(),
       VectorTools::integrate_difference(offline_data_->dof_handler(),
                                         error_component,
                                         Functions::ZeroFunction<dim, Number>(),
@@ -659,6 +744,7 @@
     logfile_ << description + " Linf, L1, and L2 errors at final time \n";
     logfile_ << std::setprecision(16);
     logfile_ << "#dofs = " << offline_data_->dof_handler().n_dofs() << std::endl;
+    logfile_ << "#dofs = " << offline_data_->dof_handler().n_dofs() << std::endl;
     logfile_ << "t     = " << t << std::endl;
     logfile_ << "Linf  = " << linf_norm << std::endl;
     logfile_ << "L1    = " << l1_norm << std::endl;
@@ -666,6 +752,7 @@
 
     std::cout << description + " Linf, L1, and L2 errors at final time \n";
     std::cout << std::setprecision(16);
+    std::cout << "#dofs = " << offline_data_->dof_handler().n_dofs()
     std::cout << "#dofs = " << offline_data_->dof_handler().n_dofs()
               << std::endl;
     std::cout << "t     = " << t << std::endl;
@@ -702,6 +789,7 @@
       Scope scope(computing_timer_, "time step [X] 3 - output vtu");
       print_info("scheduling output");
 
+      postprocessor_->compute(U);
       postprocessor_->compute(U);
       /*
        * Workaround: Manually reset bounds during the first output cycle
@@ -710,24 +798,31 @@
        */
       if (cycle == 0)
         postprocessor_->reset_bounds();
+        postprocessor_->reset_bounds();
 
       precomputed_type precomputed_values;
 
+      if (vtu_output_->need_to_prepare_step()) {
       if (vtu_output_->need_to_prepare_step()) {
         /*
          * In case we output a precomputed value or alpha we have to run
          * Steps 0 - 2 of the explicit Euler step:
          */
         const auto &scalar_partitioner = offline_data_->scalar_partitioner();
+        const auto &scalar_partitioner = offline_data_->scalar_partitioner();
         precomputed_values.reinit_with_scalar_partitioner(scalar_partitioner);
 
         vector_type dummy;
+        hyperbolic_module_->precompute_only_ = true;
+        hyperbolic_module_->template step<0>(
         hyperbolic_module_->precompute_only_ = true;
         hyperbolic_module_->template step<0>(
             U, {}, {}, {}, dummy, precomputed_values, Number(0.));
         hyperbolic_module_->precompute_only_ = false;
+        hyperbolic_module_->precompute_only_ = false;
       }
 
+      vtu_output_->schedule_output(
       vtu_output_->schedule_output(
           U, precomputed_values, name, t, cycle, do_full_output, do_levelsets);
     }
@@ -739,9 +834,16 @@
 
       Checkpointing::write_checkpoint(
           *offline_data_, base_name_, U, t, cycle, mpi_communicator_);
-    }
-  }
-
+          *offline_data_, base_name_, U, t, cycle, mpi_communicator_);
+    }
+  }
+
+  template <typename Description, int dim, typename Number>
+  void 
+  TimeLoop<Description, dim, Number>::output_wrapper(const vector_type &U, const std::string fname, Number t, unsigned int cycle)
+  {
+    output(U,fname,t,cycle);
+  }
   template <typename Description, int dim, typename Number>
   void 
   TimeLoop<Description, dim, Number>::output_wrapper(const vector_type &U, const std::string fname, Number t, unsigned int cycle)
@@ -794,6 +896,16 @@
      */
 
     std::vector<double> values = {
+        (double)offline_data_->n_export_indices(),
+        (double)offline_data_->n_locally_internal(),
+        (double)offline_data_->n_locally_owned(),
+        (double)offline_data_->n_locally_relevant(),
+        (double)offline_data_->n_export_indices() /
+            (double)offline_data_->n_locally_relevant(),
+        (double)offline_data_->n_locally_internal() /
+            (double)offline_data_->n_locally_relevant(),
+        (double)offline_data_->n_locally_owned() /
+            (double)offline_data_->n_locally_relevant()};
         (double)offline_data_->n_export_indices(),
         (double)offline_data_->n_locally_internal(),
         (double)offline_data_->n_locally_owned(),
@@ -1019,7 +1131,9 @@
         delta_cycles / (current.wall_time - previous.wall_time);
 
     const auto efficiency = time_integrator_->efficiency();
+    const auto efficiency = time_integrator_->efficiency();
     const auto n_dofs =
+        static_cast<double>(offline_data_->dof_handler().n_dofs());
         static_cast<double>(offline_data_->dof_handler().n_dofs());
 
     const double wall_m_dofs_per_sec =
@@ -1079,21 +1193,28 @@
            << " cycles/s)" << std::endl;
 
     const auto &scheme = time_integrator_->time_stepping_scheme();
+    const auto &scheme = time_integrator_->time_stepping_scheme();
     output << "        [ "
            << Patterns::Tools::Convert<TimeSteppingScheme>::to_string(scheme)
            << " with CFL = "
            << std::setprecision(2) << std::fixed << hyperbolic_module_->cfl()
+           << std::setprecision(2) << std::fixed << hyperbolic_module_->cfl()
            << " ("
+           << std::setprecision(0) << std::fixed << hyperbolic_module_->n_restarts()
            << std::setprecision(0) << std::fixed << hyperbolic_module_->n_restarts()
            << "/"
            << std::setprecision(0) << std::fixed << parabolic_module_->n_restarts()
+           << std::setprecision(0) << std::fixed << parabolic_module_->n_restarts()
            << " rsts) ("
+           << std::setprecision(0) << std::fixed << hyperbolic_module_->n_warnings()
            << std::setprecision(0) << std::fixed << hyperbolic_module_->n_warnings()
            << "/"
            << std::setprecision(0) << std::fixed << parabolic_module_->n_warnings()
+           << std::setprecision(0) << std::fixed << parabolic_module_->n_warnings()
            << " warn) ]" << std::endl;
 
     if constexpr (!ParabolicSystem::is_identity)
+      parabolic_module_->print_solver_statistics(output);
       parabolic_module_->print_solver_statistics(output);
 
     output << "        [ dt = "
@@ -1197,9 +1318,12 @@
     print_head(primary.str(), secondary.str(), output);
 
     output << "Information: (HYP) " << hyperbolic_system_->problem_name;
+    output << "Information: (HYP) " << hyperbolic_system_->problem_name;
     if constexpr (!ParabolicSystem::is_identity)
       output << "\n             (PAR) " << parabolic_system_->problem_name;
+      output << "\n             (PAR) " << parabolic_system_->problem_name;
     output << "\n             [" << base_name_ << "] with "        //
+           << offline_data_->dof_handler().n_dofs() << " Qdofs on " //
            << offline_data_->dof_handler().n_dofs() << " Qdofs on " //
            << n_mpi_processes_ << " ranks / "                      //
 #ifdef WITH_OPENMP
